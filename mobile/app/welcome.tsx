--- conflicted
+++ resolved
@@ -1,62 +1,18 @@
-<<<<<<< HEAD
-import React, { useEffect, useRef } from 'react';
-import { SafeAreaView, View, Text, Image, TouchableOpacity, Animated } from 'react-native';
-import { useRouter } from 'expo-router';
-import "../global.css"; // Ensure NativeWind styles are imported
-import { useFadeInUpAnimation } from '../hooks/useFadeInUpAnimation'; // Import the hook
-import { websocketService } from '../services/websocketService';
-=======
 import React from 'react';
 import { SafeAreaView, View, Text, Image, TouchableOpacity, StyleSheet } from 'react-native';
 import { useRouter } from 'expo-router';
 import "../global.css";
->>>>>>> 1c565b22
 
 const WelcomeScreen: React.FC = () => {
   const router = useRouter();
-  const userNavigatedRef = useRef(false);
 
   const handleLogin = () => {
-<<<<<<< HEAD
-    userNavigatedRef.current = true;
-    router.push('/auth/login'); // Navigate to your login screen
-  };
-
-  const handleSignUp = () => {
-    userNavigatedRef.current = true;
-    router.push('/auth/signup'); // Navigate to your sign-up screen
-=======
     router.push('/auth/login');
   };
 
   const handleSignUp = () => {
     router.push('/auth/signup');
->>>>>>> 1c565b22
   };
-
-  // Auto-forward to Listen after WS connect (with fallback timeout)
-  useEffect(() => {
-    let isActive = true;
-
-    const goToListen = () => {
-      if (!isActive || userNavigatedRef.current) return;
-      router.replace('/(tabs)/broadcast');
-    };
-
-    const onWsConnect = () => {
-      goToListen();
-    };
-
-    websocketService.onConnect(onWsConnect);
-    // Fallback in case connect callback doesn't fire promptly
-    const fallbackTimer = setTimeout(goToListen, 1500);
-
-    return () => {
-      isActive = false;
-      clearTimeout(fallbackTimer);
-      websocketService.offConnect(onWsConnect);
-    };
-  }, [router]);
 
   return (
     <SafeAreaView style={styles.container}>

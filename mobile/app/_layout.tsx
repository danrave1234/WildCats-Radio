--- conflicted
+++ resolved
@@ -17,25 +17,15 @@
 
     const currentRoute = segments.length > 0 ? segments.join('/') : '/';
 
-    // Check if the current route is an auth-related route (exclude welcome)
-    const isAuthRoute = currentRoute === 'auth/login' || 
+    // Check if the current route is an auth-related route
+    const isAuthRoute = currentRoute === 'welcome' || 
+                        currentRoute === 'auth/login' || 
                         currentRoute === 'auth/signup' ||
                         currentRoute === 'auth/forgot-password';
 
     // Check if the current route is a tab route
     const isTabRoute = currentRoute.startsWith('(tabs)');
 
-<<<<<<< HEAD
-    // If the user becomes authenticated while on an auth route, send them to Profile
-    // This prevents staying on a blank/transitioning auth screen after login
-    if (authToken && isAuthRoute) {
-      router.replace('/(tabs)/profile');
-      return;
-    }
-
-    // Default landing route: show Welcome screen on app start (for WS warm-up)
-    if (currentRoute === '/' || (!isTabRoute && !isAuthRoute && currentRoute !== 'welcome')) {
-=======
     // If no auth token
     if (!authToken) {
       // Allow user to stay on auth routes (welcome, login, signup, etc.)
@@ -48,15 +38,10 @@
         return;
       }
       // For any other route, redirect to welcome
->>>>>>> 1c565b22
       router.replace('/welcome');
       return;
     }
 
-<<<<<<< HEAD
-    // If user is on an auth route, allow them to stay there
-    if (isAuthRoute || currentRoute === 'welcome') {
-=======
     // If user is authenticated
     if (authToken) {
       // If on root or welcome, redirect to home tab
@@ -65,7 +50,6 @@
         return;
       }
       // Allow authenticated users to stay on their current route
->>>>>>> 1c565b22
       return;
     }
   }, [authToken, isLoading, segments, router]);

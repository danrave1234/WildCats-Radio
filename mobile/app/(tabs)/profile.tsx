import React, { useEffect, useState, useRef } from 'react';
import {
  View,
  Text,
  SafeAreaView,
  TouchableOpacity,
  ActivityIndicator,
  Alert,
  ScrollView,
  Platform,
  Modal,
  StyleSheet,
  Switch,
  Animated,
  TextInput,
  Linking,
} from 'react-native';
import { useAuth } from '../../context/AuthContext';
import { useRouter } from 'expo-router';
import {
  getMe,
  UserData,
  updateUserProfile,
  UpdateUserProfilePayload,
  changeUserPassword,
  ChangePasswordPayload,
  updateNotificationPreferences,
  NotificationPreferences,
} from '../../services/apiService';
import { Ionicons } from '@expo/vector-icons';
import AnimatedTextInput from '../../components/ui/AnimatedTextInput';
import ProfileSkeleton from '../../components/ProfileSkeleton';
import { useSafeAreaInsets } from 'react-native-safe-area-context';
import "../../global.css";

// Function to generate initials from user data
const getInitials = (user: UserData | null) => {
  if (!user) return 'LS';
  const firstInitial = user.firstname ? user.firstname.charAt(0) : '';
  const lastInitial = user.lastname ? user.lastname.charAt(0) : '';
  return `${firstInitial}${lastInitial}`.toUpperCase() || 'LS';
};

const ProfileScreen: React.FC = () => {
  const { authToken, signOut } = useAuth();
  const router = useRouter();
  const insets = useSafeAreaInsets();
  const [userData, setUserData] = useState<UserData | null>(null);
  const [isLoading, setIsLoading] = useState(true);
  const [error, setError] = useState<string | null>(null);
  
  // Modal states
  const [showSettingsModal, setShowSettingsModal] = useState(false);
  const [showPrivacyModal, setShowPrivacyModal] = useState(false);
  const [showEditPersonalInfoModal, setShowEditPersonalInfoModal] = useState(false);
  
  // Settings modal states
  const [settingsTab, setSettingsTab] = useState<'personal' | 'security' | 'preferences'>('personal');
  const [isEditingPersonalInfo, setIsEditingPersonalInfo] = useState(false);
  const [firstname, setFirstname] = useState('');
  const [lastname, setLastname] = useState('');
  const [email, setEmail] = useState('');
  const [gender, setGender] = useState('');
  const [isUpdatingProfile, setIsUpdatingProfile] = useState(false);
  const [showGenderDropdown, setShowGenderDropdown] = useState(false);
  
  // Security states
  const [currentPassword, setCurrentPassword] = useState('');
  const [newPassword, setNewPassword] = useState('');
  const [confirmNewPassword, setConfirmNewPassword] = useState('');
  const [isChangingPassword, setIsChangingPassword] = useState(false);
  const [passwordError, setPasswordError] = useState<string | null>(null);
  
  // Preferences states
  const [isUpdatingPreferences, setIsUpdatingPreferences] = useState(false);
  const [preferenceUpdateError, setPreferenceUpdateError] = useState<string | null>(null);
  const [preferenceUpdateSuccess, setPreferenceUpdateSuccess] = useState<string | null>(null);
  const [localPreferences, setLocalPreferences] = useState<NotificationPreferences>({
    notifyBroadcastStart: true,
    notifyBroadcastReminders: true,
    notifyNewSchedule: false,
    notifySystemUpdates: true,
  });
  
  // Profile dropdown state
  const [isProfileDropdownOpen, setIsProfileDropdownOpen] = useState(false);
  const profileDropdownAnimation = useRef(new Animated.Value(0)).current;
  
  // Help & Support dropdown state
  const [isHelpDropdownOpen, setIsHelpDropdownOpen] = useState(false);
  const helpDropdownAnimation = useRef(new Animated.Value(0)).current;
  const savedHelpDropdownState = useRef(false); // Save state before closing
  
  // Settings dropdown state
  const [isSettingsDropdownOpen, setIsSettingsDropdownOpen] = useState(false);
  const settingsDropdownAnimation = useRef(new Animated.Value(0)).current;
  const savedSettingsDropdownState = useRef(false); // Save state before closing
  
  // Privacy Policy and Contact modal states
  const [showPrivacyPolicyModal, setShowPrivacyPolicyModal] = useState(false);
  const [showContactModal, setShowContactModal] = useState(false);
  
  // Contact form states
  const [contactName, setContactName] = useState('');
  const [contactEmail, setContactEmail] = useState('');
  const [contactMessage, setContactMessage] = useState('');
  const [contactStatus, setContactStatus] = useState<{ type: 'success' | 'error'; text: string } | null>(null);
  
  useEffect(() => {
    Animated.timing(profileDropdownAnimation, {
      toValue: isProfileDropdownOpen ? 1 : 0,
      duration: 200,
          useNativeDriver: false,
    }).start();
  }, [isProfileDropdownOpen]);
  
  useEffect(() => {
    Animated.timing(helpDropdownAnimation, {
      toValue: isHelpDropdownOpen ? 1 : 0,
      duration: 200,
          useNativeDriver: false,
    }).start();
  }, [isHelpDropdownOpen]);
  
  useEffect(() => {
    Animated.timing(settingsDropdownAnimation, {
      toValue: isSettingsDropdownOpen ? 1 : 0,
      duration: 200,
      useNativeDriver: false,
    }).start();
  }, [isSettingsDropdownOpen]);
  
  const profileDropdownHeight = profileDropdownAnimation.interpolate({
    inputRange: [0, 1],
    outputRange: [0, 250], // Increased height to accommodate all fields properly
  });
  
  const profileDropdownOpacity = profileDropdownAnimation.interpolate({
    inputRange: [0, 1],
    outputRange: [0, 1],
  });
  
  const helpDropdownHeight = helpDropdownAnimation.interpolate({
    inputRange: [0, 1],
    outputRange: [0, 120], // Height for two sub-menu items
  });
  
  const helpDropdownOpacity = helpDropdownAnimation.interpolate({
    inputRange: [0, 1],
    outputRange: [0, 1],
  });
  
  const settingsDropdownHeight = settingsDropdownAnimation.interpolate({
    inputRange: [0, 1],
    outputRange: [0, 120], // Height for two sub-menu items
  });
  
  const settingsDropdownOpacity = settingsDropdownAnimation.interpolate({
    inputRange: [0, 1],
    outputRange: [0, 1],
  });
  
  const isValidEmail = (value: string) => /[^@\s]+@[^@\s]+\.[^@\s]+/.test(value);
  
  const handleContactSubmit = async () => {
    if (!contactName.trim() || !isValidEmail(contactEmail) || !contactMessage.trim()) {
      setContactStatus({ type: 'error', text: 'Please fill out all fields with a valid email.' });
      return;
    }
    
    const mailToAddress = 'wildcatsradio@example.edu'; // TODO: replace with official inbox
    const subject = encodeURIComponent(`[WildCats Radio] Message from ${contactName}`);
    const body = encodeURIComponent(`Name: ${contactName}\nEmail: ${contactEmail}\n\n${contactMessage}`);
    
    // Try to open email client
    const mailtoLink = `mailto:${mailToAddress}?subject=${subject}&body=${body}`;
    try {
      const canOpen = await Linking.canOpenURL(mailtoLink);
      if (canOpen) {
        await Linking.openURL(mailtoLink);
        setContactStatus({ type: 'success', text: 'Your email client should open. If not, email us directly.' });
      } else {
        setContactStatus({ type: 'error', text: 'Unable to open email client. Please email us directly.' });
      }
    } catch (error) {
      setContactStatus({ type: 'error', text: 'Unable to open email client. Please email us directly.' });
    }
    
    // Reset form after a delay
    setTimeout(() => {
      setContactName('');
      setContactEmail('');
      setContactMessage('');
      setContactStatus(null);
    }, 5000);
  };

  const fetchUserData = async (showLoading = true) => {
    try {
      if (showLoading) setIsLoading(true);
      setError(null);
      const data = await getMe();
      if (data.error) {
        setError(data.error);
        setUserData(null);
      } else {
        setUserData(data);
        setFirstname(data.firstname || '');
        setLastname(data.lastname || '');
        setEmail(data.email || '');
        setGender(data.gender || '');
      }
    } catch (apiError: any) {
      setError(apiError.message || 'An unexpected error occurred.');
      setUserData(null);
    } finally {
      if (showLoading) setIsLoading(false);
    }
  };

  useEffect(() => {
      fetchUserData();
  }, [authToken]);

  // Sync local preferences with userData preferences
  useEffect(() => {
    if (userData) {
      setLocalPreferences({
        notifyBroadcastStart: userData.notifyBroadcastStart ?? true,
        notifyBroadcastReminders: userData.notifyBroadcastReminders ?? true,
        notifyNewSchedule: userData.notifyNewSchedule ?? false,
        notifySystemUpdates: userData.notifySystemUpdates ?? true,
      });
    }
  }, [userData]);
  
  // Restore Help & Support dropdown state when modals close (without animation)
  useEffect(() => {
    if (!showPrivacyPolicyModal && !showContactModal) {
      // Set animation value directly without triggering animation
      helpDropdownAnimation.setValue(savedHelpDropdownState.current ? 1 : 0);
      setIsHelpDropdownOpen(savedHelpDropdownState.current);
    }
  }, [showPrivacyPolicyModal, showContactModal, helpDropdownAnimation]);
  
  // Restore Settings dropdown state when modals close (without animation)
  useEffect(() => {
    if (!showPrivacyModal && !showSettingsModal) {
      // Set animation value directly without triggering animation
      settingsDropdownAnimation.setValue(savedSettingsDropdownState.current ? 1 : 0);
      setIsSettingsDropdownOpen(savedSettingsDropdownState.current);
    }
  }, [showPrivacyModal, showSettingsModal, settingsDropdownAnimation]);

  const handleLogout = async () => {
    Alert.alert(
      'Sign Out',
      'Are you sure you want to sign out?',
      [
        { text: 'Cancel', style: 'cancel' },
        {
          text: 'Sign Out',
          style: 'destructive',
          onPress: async () => {
    try {
      await signOut();
              // Navigate to welcome screen after successful logout
              router.replace('/welcome');
            } catch (error) {
              console.error('Logout error:', error);
      Alert.alert('Logout Failed', 'Could not log out. Please try again.');
    }
          },
        },
      ]
    );
  };

  const handleUpdateProfile = async () => {
    if (!userData?.id || !authToken) return;
    setIsUpdatingProfile(true);
    setError(null);
    
    const payload: UpdateUserProfilePayload = { 
      firstname: firstname.trim(),
      lastname: lastname.trim(),
      gender: gender || null
    };
    
    const response = await updateUserProfile(userData.id, authToken, payload);
    setIsUpdatingProfile(false);
    if (response.error) {
      Alert.alert('Update Failed', response.error);
      setError(response.error); 
    } else {
      Alert.alert('Success', response.message || 'Profile updated successfully!');
      setShowEditPersonalInfoModal(false);
      fetchUserData(false); 
    }
  };
  
  const handleChangePassword = async () => {
    if (newPassword !== confirmNewPassword) {
      setPasswordError('New passwords do not match.');
      return;
    }
    if (!newPassword || !currentPassword) {
      setPasswordError('All password fields are required.');
      return;
    }
    if (!userData?.id || !authToken) return;
    
    setPasswordError(null);
    setError(null);
    setIsChangingPassword(true);
    const payload: ChangePasswordPayload = { currentPassword, newPassword };
    const response = await changeUserPassword(userData.id, authToken, payload);
    setIsChangingPassword(false);
    if (response.error) {
      Alert.alert('Password Change Failed', response.error);
      setPasswordError(response.error); 
    } else {
      Alert.alert('Success', response.message || 'Password changed successfully!');
      setCurrentPassword('');
      setNewPassword('');
      setConfirmNewPassword('');
    }
  };

  const handlePreferenceToggle = (preferenceKey: keyof NotificationPreferences) => {
    setLocalPreferences(prev => ({
      ...prev,
      [preferenceKey]: !prev[preferenceKey],
    }));
    // Clear any previous messages when toggling
    setPreferenceUpdateError(null);
    setPreferenceUpdateSuccess(null);
  };

  const handlePreferencesSubmit = async () => {
    if (!userData || isUpdatingPreferences) return;
    
    setIsUpdatingPreferences(true);
    setPreferenceUpdateError(null);
    setPreferenceUpdateSuccess(null);
    
    try {
      const result = await updateNotificationPreferences(localPreferences);
      
      if ('error' in result) {
        setPreferenceUpdateError(result.error || 'Failed to update preferences');
      } else {
        setUserData(result);
        setPreferenceUpdateSuccess('Notification preferences updated successfully!');
        setTimeout(() => {
          setPreferenceUpdateSuccess(null);
        }, 3000);
      }
    } catch (error) {
      const errorMessage = error instanceof Error ? error.message : 'Failed to update notification preferences. Please try again.';
      setPreferenceUpdateError(errorMessage);
    } finally {
      setIsUpdatingPreferences(false);
    }
  };

<<<<<<< HEAD
  const renderTabContent = () => {
    const formVerticalSpacing = "space-y-6";

    // Edit mode for Personal Information
    if (isEditingPersonalInfo && activeTab === 'Personal Information') {
      return (
        <View>
          <View className="flex-row items-center mb-6">
            <Ionicons name="pencil-outline" size={20} color="#91403E" />
            <Text className="text-lg font-medium text-gray-900 ml-2">Personal Information</Text>
          </View>
          <View style={{ height: 1, backgroundColor: '#E5E7EB', marginBottom: 24 }} />
          <View className={formVerticalSpacing}>
            <AnimatedTextInput
              label="First Name"
              value={firstname}
              onChangeText={setFirstname}
              editable={!isUpdatingProfile}
              autoCapitalize="words"
            />
            <AnimatedTextInput
              label="Last Name"
              value={lastname}
              onChangeText={setLastname}
              editable={!isUpdatingProfile}
              autoCapitalize="words"
            />
            <AnimatedTextInput
              label="Email"
              value={email}
              onChangeText={setEmail}
              editable={false} 
              keyboardType="email-address"
              containerStyle={{ opacity: 0.6 }}
            />
          </View>
          <View className="flex-row justify-end items-center mt-8">
            <TouchableOpacity 
              onPress={() => setIsEditingPersonalInfo(false)} 
              disabled={isUpdatingProfile}
              className="mr-4"
            >
              <Text className="text-gray-600 font-semibold">Cancel</Text>
            </TouchableOpacity>
            <TouchableOpacity
              onPress={handleUpdateProfile}
              className="py-2.5 px-6 rounded-lg flex-row items-center"
              style={{ backgroundColor: '#91403E' }}
              disabled={isUpdatingProfile}
            >
              {isUpdatingProfile && <ActivityIndicator size="small" color="white" style={{ marginRight: 8 }} />}
              <Text className="text-white font-semibold">Save Changes</Text>
            </TouchableOpacity>
          </View>
=======
  const renderSettingsContent = () => {
    if (settingsTab === 'personal') {
      if (isEditingPersonalInfo) {
      return (
          <View className="p-6">
            <Text className="text-2xl font-bold text-gray-900 mb-6">Edit Personal Information</Text>
            <View className="space-y-4">
              <AnimatedTextInput
                label="First Name"
                value={firstname}
                onChangeText={setFirstname}
                editable={!isUpdatingProfile}
                autoCapitalize="words"
              />
              <AnimatedTextInput
                label="Last Name"
                value={lastname}
                onChangeText={setLastname}
                editable={!isUpdatingProfile}
                autoCapitalize="words"
              />
              <AnimatedTextInput
                label="Email Address"
                value={email}
                onChangeText={setEmail}
                editable={false} 
                keyboardType="email-address"
                containerStyle={{ opacity: 0.6 }}
              />
            </View>
            <View className="flex-row justify-end items-center mt-6 space-x-4">
                <TouchableOpacity onPress={() => setIsEditingPersonalInfo(false)} disabled={isUpdatingProfile}>
                    <Text className="text-gray-600 font-semibold">Cancel</Text>
                </TouchableOpacity>
                <TouchableOpacity
                    onPress={handleUpdateProfile}
                    className="bg-cordovan py-2 px-6 rounded-lg shadow-lg flex-row items-center"
                    disabled={isUpdatingProfile}
                >
                    {isUpdatingProfile && <ActivityIndicator size="small" color="white" className="mr-2" />}
                    <Text className="text-white font-bold">Save</Text>
                </TouchableOpacity>
            </View>
>>>>>>> 1c565b22
        </View>
      );
    }
    
      return (
<<<<<<< HEAD
        <View>
          <View className="flex-row items-center justify-between mb-6">
            <View className="flex-row items-center">
              <Ionicons name="pencil-outline" size={20} color="#91403E" />
              <Text className="text-lg font-medium text-gray-900 ml-2">Personal Information</Text>
            </View>
            <TouchableOpacity onPress={() => setIsEditingPersonalInfo(true)} className="p-2">
              <MaterialIcons name="edit" size={22} color="#91403E" />
            </TouchableOpacity>
          </View>
          <View style={{ height: 1, backgroundColor: '#E5E7EB', marginBottom: 24 }} />
          <View className={formVerticalSpacing}>
            <View>
              <Text className="text-sm font-medium text-gray-700 mb-1">First Name</Text>
              <Text className="text-base text-gray-900">{firstname || 'N/A'}</Text>
            </View>
            <View>
              <Text className="text-sm font-medium text-gray-700 mb-1">Last Name</Text>
              <Text className="text-base text-gray-900">{lastname || 'N/A'}</Text>
            </View>
            <View>
              <Text className="text-sm font-medium text-gray-700 mb-1">Email</Text>
              <Text className="text-base text-gray-900">{email || 'N/A'}</Text>
              <Text className="text-xs text-gray-500 mt-1">Email cannot be changed</Text>
            </View>
            <View>
              <Text className="text-sm font-medium text-gray-700 mb-1">Role</Text>
              <Text className="text-base text-gray-900">{userData?.role || 'N/A'}</Text>
=======
        <View className="p-6">
          <View className="flex-row justify-between items-center mb-6">
            <Text className="text-2xl font-bold text-gray-900">Personal Information</Text>
            <TouchableOpacity onPress={() => setIsEditingPersonalInfo(true)} className="p-2">
              <Ionicons name="create-outline" size={24} color="#91403E" />
            </TouchableOpacity>
          </View>
          <View className="space-y-4">
            <View>
              <Text className="text-sm text-gray-600 font-medium">FULL NAME</Text>
              <Text className="text-base text-gray-900 mt-1">{`${firstname} ${lastname}`.trim() || 'N/A'}</Text>
            </View>
            <View>
              <Text className="text-sm text-gray-600 font-medium">EMAIL</Text>
              <Text className="text-base text-gray-900 mt-1">{email || 'N/A'}</Text>
            </View>
            <View>
              <Text className="text-sm text-gray-600 font-medium">ROLE</Text>
              <Text className="text-base text-gray-900 mt-1">{userData?.role || 'N/A'}</Text>
>>>>>>> 1c565b22
            </View>
          </View>
        </View>
      );
    }
    
    if (settingsTab === 'security') {
      return (
<<<<<<< HEAD
        <View>
          <View className="flex-row items-center mb-6">
            <Ionicons name="lock-closed-outline" size={20} color="#91403E" />
            <Text className="text-lg font-medium text-gray-900 ml-2">Change Password</Text>
          </View>
          <View style={{ height: 1, backgroundColor: '#E5E7EB', marginBottom: 24 }} />
=======
        <View className="p-6">
          <Text className="text-2xl font-bold text-gray-900 mb-6">Change Password</Text>
>>>>>>> 1c565b22
          {passwordError && (
            <View className="bg-red-50 border-l-4 p-4 rounded-lg mb-6" style={{ borderLeftColor: '#EF4444' }}>
              <Text className="text-red-800 text-sm">{passwordError}</Text>
            </View>
          )}
<<<<<<< HEAD
          <View className={formVerticalSpacing}>
            <AnimatedTextInput
              label="Current Password"
              value={currentPassword}
              onChangeText={setCurrentPassword}
              secureTextEntry
              editable={!isChangingPassword}
            />
            <AnimatedTextInput
              label="New Password"
              value={newPassword}
              onChangeText={setNewPassword}
              secureTextEntry
              editable={!isChangingPassword}
            />
            <AnimatedTextInput
              label="Confirm New Password"
              value={confirmNewPassword}
              onChangeText={setConfirmNewPassword}
              secureTextEntry
              editable={!isChangingPassword}
            />
          </View>
          <View className="flex-row justify-end mt-8">
            <TouchableOpacity
              onPress={handleChangePassword}
              className="py-2.5 px-6 rounded-lg flex-row items-center"
              style={{ backgroundColor: '#91403E' }}
              disabled={isChangingPassword}
            >
              {isChangingPassword && <ActivityIndicator size="small" color="white" style={{ marginRight: 8 }} />}
              <Text className="text-white font-semibold">Update Password</Text>
            </TouchableOpacity>
=======
          <View className="space-y-4">
              <AnimatedTextInput
                  label="Current Password"
                  value={currentPassword}
                  onChangeText={setCurrentPassword}
                  secureTextEntry
                  editable={!isChangingPassword}
              />
              <AnimatedTextInput
                  label="New Password"
                  value={newPassword}
                  onChangeText={setNewPassword}
                  secureTextEntry
                  editable={!isChangingPassword}
              />
              <AnimatedTextInput
                  label="Confirm New Password"
                  value={confirmNewPassword}
                  onChangeText={setConfirmNewPassword}
                  secureTextEntry
                  editable={!isChangingPassword}
              />
          </View>
          <View className="flex-row justify-end mt-6">
              <TouchableOpacity
                  onPress={handleChangePassword}
                  className="bg-cordovan py-3 px-6 rounded-lg shadow-lg flex-row items-center"
                  disabled={isChangingPassword}
              >
                  {isChangingPassword && <ActivityIndicator size="small" color="white" className="mr-2" />}
                  <Text className="text-white font-bold">Update Password</Text>
              </TouchableOpacity>
>>>>>>> 1c565b22
          </View>
        </View>
      );
    }
    
    if (settingsTab === 'preferences') {
      return (
<<<<<<< HEAD
        <View>
          <View className="flex-row items-center mb-6">
            <Ionicons name="settings-outline" size={20} color="#91403E" />
            <Text className="text-lg font-medium text-gray-900 ml-2">Notification Preferences</Text>
          </View>
          <View style={{ height: 1, backgroundColor: '#E5E7EB', marginBottom: 24 }} />
=======
        <View className="p-6">
          <Text className="text-2xl font-bold text-gray-900 mb-6">Notification Preferences</Text>
>>>>>>> 1c565b22
          
          {preferenceUpdateSuccess && (
<<<<<<< HEAD
            <View className="bg-green-50 border-l-4 p-4 rounded-lg mb-6" style={{ borderLeftColor: '#10B981' }}>
              <Text className="text-green-800 text-sm">{preferenceUpdateSuccess}</Text>
=======
            <View className="bg-green-50 border border-green-200 rounded-lg p-3 mb-4">
              <Text className="text-green-600 text-sm font-medium">{preferenceUpdateSuccess}</Text>
>>>>>>> 1c565b22
            </View>
          )}
          
          {preferenceUpdateError && (
<<<<<<< HEAD
            <View className="bg-red-50 border-l-4 p-4 rounded-lg mb-6" style={{ borderLeftColor: '#EF4444' }}>
              <Text className="text-red-800 text-sm">{preferenceUpdateError}</Text>
            </View>
          )}
          
          {/* Loading Indicator */}
          {isUpdatingPreferences && (
            <View className="bg-blue-50 border-l-4 p-4 rounded-lg mb-6" style={{ borderLeftColor: '#3B82F6' }}>
              <View className="flex-row items-center">
                <ActivityIndicator size="small" color="#3B82F6" style={{ marginRight: 8 }} />
                <Text className="text-blue-800 text-sm font-medium">Updating preferences...</Text>
              </View>
            </View>
          )}
          
          <View style={{ gap: 24 }}>
            {/* Broadcast Start Notifications */}
=======
            <View className="bg-red-50 border border-red-200 rounded-lg p-3 mb-4">
              <Text className="text-red-600 text-sm font-medium">{preferenceUpdateError}</Text>
            </View>
          )}
          
          <View className="space-y-6">
>>>>>>> 1c565b22
            <View className="flex-row items-center justify-between">
              <View className="flex-1 mr-4">
                <Text className="text-base font-semibold text-gray-900">Broadcast Start</Text>
                <Text className="text-sm text-gray-600 mt-0.5">Get notified when broadcasts begin</Text>
              </View>
              <Switch
                value={localPreferences.notifyBroadcastStart}
                onValueChange={() => handlePreferenceToggle('notifyBroadcastStart')}
                disabled={isUpdatingPreferences}
                trackColor={{ false: '#E5E7EB', true: '#91403E' }}
                thumbColor={localPreferences.notifyBroadcastStart ? '#FFFFFF' : '#F3F4F6'}
              />
            </View>

            <View className="flex-row items-center justify-between">
              <View className="flex-1 mr-4">
                <Text className="text-base font-semibold text-gray-900">Broadcast Reminders</Text>
                <Text className="text-sm text-gray-600 mt-0.5">Get notified before broadcasts start</Text>
              </View>
              <Switch
                value={localPreferences.notifyBroadcastReminders}
                onValueChange={() => handlePreferenceToggle('notifyBroadcastReminders')}
                disabled={isUpdatingPreferences}
                trackColor={{ false: '#E5E7EB', true: '#91403E' }}
                thumbColor={localPreferences.notifyBroadcastReminders ? '#FFFFFF' : '#F3F4F6'}
              />
            </View>

            <View className="flex-row items-center justify-between">
              <View className="flex-1 mr-4">
                <Text className="text-base font-semibold text-gray-900">New Schedule</Text>
                <Text className="text-sm text-gray-600 mt-0.5">Get notified about new broadcast schedules</Text>
              </View>
              <Switch
                value={localPreferences.notifyNewSchedule}
                onValueChange={() => handlePreferenceToggle('notifyNewSchedule')}
                disabled={isUpdatingPreferences}
                trackColor={{ false: '#E5E7EB', true: '#91403E' }}
                thumbColor={localPreferences.notifyNewSchedule ? '#FFFFFF' : '#F3F4F6'}
              />
            </View>

            <View className="flex-row items-center justify-between">
              <View className="flex-1 mr-4">
                <Text className="text-base font-semibold text-gray-900">System Updates</Text>
                <Text className="text-sm text-gray-600 mt-0.5">Get notified about system announcements</Text>
              </View>
              <Switch
                value={localPreferences.notifySystemUpdates}
                onValueChange={() => handlePreferenceToggle('notifySystemUpdates')}
                disabled={isUpdatingPreferences}
                trackColor={{ false: '#E5E7EB', true: '#91403E' }}
                thumbColor={localPreferences.notifySystemUpdates ? '#FFFFFF' : '#F3F4F6'}
              />
            </View>
          </View>
          
          <View className="flex-row justify-end mt-6">
            <TouchableOpacity
              onPress={handlePreferencesSubmit}
              disabled={isUpdatingPreferences}
              className="bg-cordovan py-3 px-6 rounded-lg shadow-lg flex-row items-center"
            >
              {isUpdatingPreferences && <ActivityIndicator size="small" color="white" className="mr-2" />}
              <Text className="text-white font-bold">
                {isUpdatingPreferences ? 'Saving...' : 'Save Preferences'}
              </Text>
            </TouchableOpacity>
          </View>
        </View>
      );
    }
    
    return null;
  };

  if (isLoading && !userData) {
    return (
      <SafeAreaView className="flex-1 bg-gray-100">
        <ScrollView
          style={{ backgroundColor: '#F9FAFB' }}
          contentContainerStyle={{ 
            paddingBottom: 120 + insets.bottom,
            paddingTop: Platform.OS === 'android' ? 12 : 6,
            backgroundColor: '#F9FAFB'
          }}
          showsVerticalScrollIndicator={false}
        >
          <ProfileSkeleton />
        </ScrollView>
      </SafeAreaView>
    );
  }

<<<<<<< HEAD
  if (isLoading && !userData) {
    return (
      <SafeAreaView className="flex-1 bg-gray-100">
        <ScrollView
          style={{ backgroundColor: '#F3F4F6' }}
          contentContainerStyle={{ 
            paddingBottom: 120 + insets.bottom, // Increased bottom padding to account for app navigation bar
            paddingTop: Platform.OS === 'android' ? 12 : 6, // Tight spacing like schedule page
            backgroundColor: '#F3F4F6'
          }}
          showsVerticalScrollIndicator={false}
        >
          <ProfileSkeleton />
=======
  if (error && !userData) {
    return (
      <SafeAreaView className="flex-1 justify-center items-center bg-gray-100 p-6">
        <Ionicons name="cloud-offline-outline" size={64} color="#7F1D1D" /> 
        <Text className="text-2xl font-semibold text-gray-800 mt-6 mb-2">Unable to Load Profile</Text>
        <Text className="text-gray-600 mb-8 text-base leading-relaxed text-center">{error}</Text>
        
        <View className="w-full max-w-sm space-y-4">
          <TouchableOpacity 
            className="bg-cordovan py-3 px-8 rounded-lg shadow-md"
            onPress={() => fetchUserData()}
          >
            <Text className="text-white font-semibold text-base text-center">Try Again</Text>
          </TouchableOpacity>
          
          <TouchableOpacity 
            className="bg-mikado_yellow py-3 px-8 rounded-lg shadow-md"
            onPress={handleLogout}
          >
            <Text className="text-black font-semibold text-base text-center">Go Back to Welcome</Text>
          </TouchableOpacity>
        </View>
      </SafeAreaView>
    );
  }
  
  const displayName = `${firstname} ${lastname}`.trim().toLowerCase() || 'listener student';
  const roleDisplay = (userData?.role || 'LISTENER').toUpperCase();

    return (
      <SafeAreaView className="flex-1 bg-gray-100">
        <ScrollView
        style={{ backgroundColor: '#F9FAFB' }}
          contentContainerStyle={{ 
            paddingBottom: 120 + insets.bottom,
            paddingTop: Platform.OS === 'android' ? 12 : 6,
          backgroundColor: '#F9FAFB'
          }}
          showsVerticalScrollIndicator={false}
        >
        {/* Menu Title */}
        <View className="px-5 pt-6 pb-4 bg-gray-100">
          <View className="flex-row items-center">
            <View className="flex-1">
              <Text className="text-3xl font-bold text-gray-900">Menu</Text>
            </View>
          </View>
        </View>

        {/* User Profile Section with Dropdown */}
        <View className="mx-5 mb-4 bg-white rounded-xl shadow-sm border border-gray-200 overflow-hidden">
          <TouchableOpacity 
            className="px-5 py-4 flex-row items-center"
            activeOpacity={0.7}
            onPress={() => setIsProfileDropdownOpen(!isProfileDropdownOpen)}
          >
            <View 
              className="w-16 h-16 rounded-full bg-mikado_yellow justify-center items-center mr-4"
              style={{
                shadowColor: '#B5830F',
                shadowOffset: { width: 0, height: 2 },
                shadowOpacity: 0.2,
                shadowRadius: 4,
                elevation: 4,
              }}
            >
              <Text className="text-2xl font-bold text-black">{getInitials(userData)}</Text>
            </View>
            <View className="flex-1">
              <Text className="text-base text-gray-700 mb-1">{displayName}</Text>
              <Text className="text-lg font-bold text-cordovan">{roleDisplay}</Text>
            </View>
            <Animated.View
              style={{
                transform: [{ rotate: profileDropdownAnimation.interpolate({
                  inputRange: [0, 1],
                  outputRange: ['0deg', '180deg'],
                }) }],
              }}
            >
              <Ionicons name="chevron-down-outline" size={24} color="#91403E" />
            </Animated.View>
          </TouchableOpacity>
          
          {/* Dropdown Content - Personal Information */}
          <Animated.View
            style={{
              maxHeight: profileDropdownHeight,
              opacity: profileDropdownOpacity,
              overflow: 'hidden',
            }}
          >
            <View className="px-5 pb-5 border-t border-gray-100">
              <View className="pt-4">
                <View className="flex-row items-center justify-between mb-4">
                  <Text className="text-lg font-bold text-gray-900">Personal Information</Text>
                  <TouchableOpacity
                    onPress={() => setShowEditPersonalInfoModal(true)}
                    className="p-3"
                  >
                    <Ionicons name="create-outline" size={28} color="#91403E" />
                  </TouchableOpacity>
                </View>
                
                <View className="space-y-4">
                  <View>
                    <Text className="text-xs text-gray-500 font-medium mb-1.5">FULL NAME</Text>
                    <Text className="text-base text-gray-900">{`${firstname} ${lastname}`.trim() || 'N/A'}</Text>
                  </View>
                  <View>
                    <Text className="text-xs text-gray-500 font-medium mb-1.5">EMAIL</Text>
                    <Text className="text-base text-gray-900">{email || 'N/A'}</Text>
                  </View>
                  {gender && (
                    <View>
                      <Text className="text-xs text-gray-500 font-medium mb-1.5">GENDER</Text>
                      <Text className="text-base text-gray-900">
                        {gender === 'MALE' ? 'Male' : gender === 'FEMALE' ? 'Female' : gender === 'OTHER' ? 'Other' : gender}
                      </Text>
                    </View>
                  )}
                  <View>
                    <Text className="text-xs text-gray-500 font-medium mb-1.5">ROLE</Text>
                    <Text className="text-base text-gray-900">{userData?.role || 'N/A'}</Text>
                  </View>
                </View>
              </View>
            </View>
          </Animated.View>
        </View>

        {/* Menu Buttons */}
        <View className="px-5 mt-2">
          {/* Help & Support Dropdown */}
          <View className="bg-white rounded-xl shadow-sm border border-gray-200 overflow-hidden mb-2">
            <TouchableOpacity
              onPress={() => setIsHelpDropdownOpen(!isHelpDropdownOpen)}
              className="px-6 py-4 flex-row items-center"
              activeOpacity={0.8}
            >
              <View className="p-2 bg-cordovan/10 rounded-lg mr-4">
                <Ionicons name="help-circle-outline" size={24} color="#91403E" />
              </View>
              <Text className="text-lg font-semibold text-gray-900 flex-1">Help & Support</Text>
              <Animated.View
                style={{
                  transform: [{ rotate: helpDropdownAnimation.interpolate({
                    inputRange: [0, 1],
                    outputRange: ['0deg', '180deg'],
                  }) }],
                }}
              >
                <Ionicons name="chevron-down-outline" size={20} color="#91403E" />
              </Animated.View>
            </TouchableOpacity>
            
            {/* Dropdown Content - Sub-menus */}
            <Animated.View
              style={{
                maxHeight: helpDropdownHeight,
                opacity: helpDropdownOpacity,
                overflow: 'hidden',
              }}
            >
              <View className="pb-4">
                <View className="border-t border-gray-100 mb-0" />
                <TouchableOpacity
                  onPress={() => {
                    savedHelpDropdownState.current = isHelpDropdownOpen;
                    setShowPrivacyPolicyModal(true);
                    setIsHelpDropdownOpen(false);
                  }}
                  className="py-3 flex-row items-center pl-10 pr-6"
                  activeOpacity={0.7}
                >
                  <Ionicons name="document-text-outline" size={20} color="#91403E" />
                  <Text className="text-base text-gray-900 ml-3">Privacy Policy</Text>
                </TouchableOpacity>
                <View className="mx-4 border-t border-gray-100" />
                <TouchableOpacity
                  onPress={() => {
                    savedHelpDropdownState.current = isHelpDropdownOpen;
                    setShowContactModal(true);
                    setIsHelpDropdownOpen(false);
                  }}
                  className="py-3 flex-row items-center pl-10 pr-6"
                  activeOpacity={0.7}
                >
                  <Ionicons name="mail-outline" size={20} color="#91403E" />
                  <Text className="text-base text-gray-900 ml-3">Contact</Text>
                </TouchableOpacity>
              </View>
            </Animated.View>
          </View>

          {/* Settings Dropdown */}
          <View className="bg-white rounded-xl shadow-sm border border-gray-200 overflow-hidden">
            <TouchableOpacity
              onPress={() => setIsSettingsDropdownOpen(!isSettingsDropdownOpen)}
              className="px-6 py-4 flex-row items-center"
              activeOpacity={0.8}
            >
              <View className="p-2 bg-cordovan/10 rounded-lg mr-4">
                <Ionicons name="settings-outline" size={24} color="#91403E" />
              </View>
              <Text className="text-lg font-semibold text-gray-900 flex-1">Settings</Text>
              <Animated.View
                style={{
                  transform: [{ rotate: settingsDropdownAnimation.interpolate({
                    inputRange: [0, 1],
                    outputRange: ['0deg', '180deg'],
                  }) }],
                }}
              >
                <Ionicons name="chevron-down-outline" size={20} color="#91403E" />
              </Animated.View>
            </TouchableOpacity>
            
            {/* Dropdown Content - Sub-menus */}
            <Animated.View
              style={{
                maxHeight: settingsDropdownHeight,
                opacity: settingsDropdownOpacity,
                overflow: 'hidden',
              }}
            >
              <View className="pb-4">
                <View className="border-t border-gray-100 mb-0" />
                <TouchableOpacity
                  onPress={() => {
                    savedSettingsDropdownState.current = isSettingsDropdownOpen;
                    setShowPrivacyModal(true);
                    setIsSettingsDropdownOpen(false);
                  }}
                  className="py-3 flex-row items-center pl-10 pr-6"
                  activeOpacity={0.7}
                >
                  <Ionicons name="lock-closed-outline" size={20} color="#91403E" />
                  <Text className="text-base text-gray-900 ml-3">Security</Text>
                </TouchableOpacity>
                <View className="mx-4 border-t border-gray-100" />
                <TouchableOpacity
                  onPress={() => {
                    savedSettingsDropdownState.current = isSettingsDropdownOpen;
                    setSettingsTab('preferences');
                    setShowSettingsModal(true);
                    setIsSettingsDropdownOpen(false);
                  }}
                  className="py-3 flex-row items-center pl-10 pr-6"
                  activeOpacity={0.7}
                >
                  <Ionicons name="notifications-outline" size={20} color="#91403E" />
                  <Text className="text-base text-gray-900 ml-3">Preferences</Text>
                </TouchableOpacity>
              </View>
            </Animated.View>
          </View>
        </View>
        
        {/* Log out Button */}
        <View className="px-5 mt-6 mb-4">
          <TouchableOpacity
            onPress={handleLogout}
            className="bg-white rounded-xl shadow-sm border border-red-200 overflow-hidden"
            style={styles.logoutButton}
            activeOpacity={0.8}
          >
            <View className="px-6 py-4 flex-row items-center justify-center">
              <Ionicons name="log-out-outline" size={22} color="#EF4444" />
              <Text className="text-lg font-semibold text-red-600 ml-2">Log out</Text>
            </View>
          </TouchableOpacity>
        </View>
      </ScrollView>

      {/* Settings Modal - Shows Preferences Only */}
      <Modal
        visible={showSettingsModal}
        animationType="slide"
        presentationStyle="pageSheet"
        onRequestClose={() => setShowSettingsModal(false)}
      >
        <SafeAreaView className="flex-1 bg-gray-50">
          <View className="bg-white flex-row items-center justify-between px-5 py-4 border-b border-gray-200">
            <View className="flex-row items-center">
              <View className="p-2 bg-cordovan/10 rounded-lg mr-3">
                <Ionicons name="notifications-outline" size={24} color="#91403E" />
              </View>
              <Text className="text-2xl font-bold text-gray-900">Preferences</Text>
            </View>
            <TouchableOpacity onPress={() => setShowSettingsModal(false)}>
              <Ionicons name="close" size={28} color="#6B7280" />
            </TouchableOpacity>
          </View>
          
          <ScrollView className="flex-1 bg-gray-50" contentContainerStyle={{ paddingBottom: 40 }}>
            <View className="p-6">
              <View className="bg-white rounded-lg border border-gray-200 shadow-sm">
                <View className="p-6">
                  <Text className="text-xl font-semibold text-gray-900 mb-6">Notification Preferences</Text>
                  
                  {preferenceUpdateSuccess && (
            <View style={{
                      backgroundColor: '#F0FDF4',
                      borderLeftWidth: 4,
                      borderLeftColor: '#16A34A',
                      padding: 12,
                      marginBottom: 20,
                      borderRadius: 4,
                    }}>
                      <Text style={{ color: '#16A34A', fontSize: 14 }}>{preferenceUpdateSuccess}</Text>
                    </View>
                  )}
                  
                  {preferenceUpdateError && (
                    <View style={{
                      backgroundColor: '#FEF2F2',
                      borderLeftWidth: 4,
                      borderLeftColor: '#DC2626',
                      padding: 12,
                      marginBottom: 20,
                      borderRadius: 4,
                    }}>
                      <Text style={{ color: '#DC2626', fontSize: 14 }}>{preferenceUpdateError}</Text>
                    </View>
                  )}
                  
                  <View className="space-y-6">
                    <View style={{
                      flexDirection: 'row',
              alignItems: 'center',
                      justifyContent: 'space-between',
                      paddingVertical: 16,
                      borderBottomWidth: 1,
                      borderBottomColor: '#E5E7EB',
                    }}>
                      <View style={{ flex: 1, marginRight: 16 }}>
                        <Text style={{ fontSize: 16, fontWeight: '600', color: '#111827', marginBottom: 4 }}>
                          Broadcast Start
                        </Text>
                        <Text style={{ fontSize: 14, color: '#6B7280' }}>
                          Get notified when broadcasts begin
                        </Text>
            </View>
                      <Switch
                        value={localPreferences.notifyBroadcastStart}
                        onValueChange={() => handlePreferenceToggle('notifyBroadcastStart')}
                        disabled={isUpdatingPreferences}
                        trackColor={{ false: '#E5E7EB', true: '#91403E' }}
                        thumbColor={localPreferences.notifyBroadcastStart ? '#FFFFFF' : '#F3F4F6'}
                      />
                    </View>

                    <View style={{
                      flexDirection: 'row',
                      alignItems: 'center',
                      justifyContent: 'space-between',
                      paddingVertical: 16,
                      borderBottomWidth: 1,
                      borderBottomColor: '#E5E7EB',
                    }}>
                      <View style={{ flex: 1, marginRight: 16 }}>
                        <Text style={{ fontSize: 16, fontWeight: '600', color: '#111827', marginBottom: 4 }}>
                          Broadcast Reminders
            </Text>
                        <Text style={{ fontSize: 14, color: '#6B7280' }}>
                          Get notified before broadcasts start
                        </Text>
                      </View>
                      <Switch
                        value={localPreferences.notifyBroadcastReminders}
                        onValueChange={() => handlePreferenceToggle('notifyBroadcastReminders')}
                        disabled={isUpdatingPreferences}
                        trackColor={{ false: '#E5E7EB', true: '#91403E' }}
                        thumbColor={localPreferences.notifyBroadcastReminders ? '#FFFFFF' : '#F3F4F6'}
                      />
                    </View>

                    <View style={{
                      flexDirection: 'row',
                      alignItems: 'center',
                      justifyContent: 'space-between',
                      paddingVertical: 16,
                      borderBottomWidth: 1,
                      borderBottomColor: '#E5E7EB',
                    }}>
                      <View style={{ flex: 1, marginRight: 16 }}>
                        <Text style={{ fontSize: 16, fontWeight: '600', color: '#111827', marginBottom: 4 }}>
                          New Schedule
            </Text>
                        <Text style={{ fontSize: 14, color: '#6B7280' }}>
                          Get notified about new broadcast schedules
                        </Text>
                      </View>
                      <Switch
                        value={localPreferences.notifyNewSchedule}
                        onValueChange={() => handlePreferenceToggle('notifyNewSchedule')}
                        disabled={isUpdatingPreferences}
                        trackColor={{ false: '#E5E7EB', true: '#91403E' }}
                        thumbColor={localPreferences.notifyNewSchedule ? '#FFFFFF' : '#F3F4F6'}
                      />
                    </View>

                    <View style={{
                      flexDirection: 'row',
                      alignItems: 'center',
                      justifyContent: 'space-between',
                      paddingVertical: 16,
                    }}>
                      <View style={{ flex: 1, marginRight: 16 }}>
                        <Text style={{ fontSize: 16, fontWeight: '600', color: '#111827', marginBottom: 4 }}>
                          System Updates
                        </Text>
                        <Text style={{ fontSize: 14, color: '#6B7280' }}>
                          Get notified about system announcements
                        </Text>
                      </View>
                      <Switch
                        value={localPreferences.notifySystemUpdates}
                        onValueChange={() => handlePreferenceToggle('notifySystemUpdates')}
                        disabled={isUpdatingPreferences}
                        trackColor={{ false: '#E5E7EB', true: '#91403E' }}
                        thumbColor={localPreferences.notifySystemUpdates ? '#FFFFFF' : '#F3F4F6'}
                      />
                    </View>
                  </View>
                  
                  {/* Save Preferences Button */}
                  <View className="flex-row justify-end mt-8">
            <TouchableOpacity
                      onPress={handlePreferencesSubmit}
                      disabled={isUpdatingPreferences}
              style={{
                backgroundColor: '#91403E',
                        paddingHorizontal: 24,
                        paddingVertical: 10,
                        borderRadius: 4,
                        flexDirection: 'row',
                alignItems: 'center',
                        opacity: isUpdatingPreferences ? 0.6 : 1,
                      }}
                    >
                      {isUpdatingPreferences && <ActivityIndicator size="small" color="white" style={{ marginRight: 8 }} />}
                      <Text className="text-white font-semibold" style={{ fontSize: 16 }}>
                        {isUpdatingPreferences ? 'Saving...' : 'Save Preferences'}
              </Text>
            </TouchableOpacity>
                  </View>
                </View>
              </View>
            </View>
          </ScrollView>
        </SafeAreaView>
      </Modal>

      {/* Privacy Policy Modal */}
      <Modal
        visible={showPrivacyPolicyModal}
        animationType="slide"
        presentationStyle="pageSheet"
        onRequestClose={() => setShowPrivacyPolicyModal(false)}
      >
        <SafeAreaView className="flex-1 bg-gray-50">
          <View className="bg-white flex-row items-center justify-between px-5 py-4 border-b border-gray-200">
            <View className="flex-row items-center">
              <View className="p-2 bg-cordovan/10 rounded-lg mr-3">
                <Ionicons name="document-text-outline" size={24} color="#91403E" />
              </View>
              <Text className="text-2xl font-bold text-gray-900">Privacy Policy</Text>
            </View>
            <TouchableOpacity onPress={() => setShowPrivacyPolicyModal(false)}>
              <Ionicons name="close" size={28} color="#6B7280" />
            </TouchableOpacity>
          </View>
          <ScrollView className="flex-1 bg-gray-50" contentContainerStyle={{ paddingBottom: 40 }}>
            <View className="p-6">
              <View className="bg-white rounded-lg border border-gray-200 shadow-sm">
                <View className="p-6">
                  <Text className="text-xl font-semibold text-gray-900 mb-4">Privacy Policy</Text>
              <Text className="text-gray-700 mb-4 leading-6">
                This policy explains what information WildCats Radio collects, how we use and share it,
                and the choices you have. We aim to collect only what we need to deliver a reliable,
                secure, and enjoyable listening and broadcasting experience.
              </Text>

              <Text className="text-xl font-semibold text-gray-900 mt-6 mb-2">Information We Collect</Text>
              <View className="mb-4">
                <Text className="text-gray-700 mb-2 leading-6">
                  <Text className="font-semibold">Account Information</Text> (if you register): name, email address,
                  role (e.g., listener, DJ, moderator, admin), and profile preferences you provide.
                </Text>
                <Text className="text-gray-700 mb-2 leading-6">
                  <Text className="font-semibold">Usage Data</Text>: interactions with the app (pages viewed, features used),
                  timestamps, approximate region/country derived from IP, and device/browser type.
                </Text>
                <Text className="text-gray-700 mb-2 leading-6">
                  <Text className="font-semibold">Streaming & Broadcast Data</Text>: active broadcast metadata (title, DJ/host,
                  description), listener counts, and current track metadata submitted by DJs or fetched
                  from integrated services.
                </Text>
                <Text className="text-gray-700 mb-2 leading-6">
                  <Text className="font-semibold">Technical Logs</Text>: diagnostic logs and error reports to keep services
                  reliable and secure.
                </Text>
                <Text className="text-gray-700 mb-2 leading-6">
                  <Text className="font-semibold">Cookies & Local Storage</Text>: used for session management, theme
                  preferences, and performance.
                </Text>
              </View>

              <Text className="text-xl font-semibold text-gray-900 mt-6 mb-2">How We Use Information</Text>
              <View className="mb-4">
                <Text className="text-gray-700 mb-2 leading-6">• Operate core features like streaming, schedules, notifications, and moderation.</Text>
                <Text className="text-gray-700 mb-2 leading-6">• Maintain security, fraud prevention, and service integrity.</Text>
                <Text className="text-gray-700 mb-2 leading-6">• Understand service performance and improve reliability and usability.</Text>
                <Text className="text-gray-700 mb-2 leading-6">• Comply with legal obligations and institutional policies.</Text>
              </View>

              <Text className="text-xl font-semibold text-gray-900 mt-6 mb-2">Cookies and Similar Technologies</Text>
              <Text className="text-gray-700 mb-4 leading-6">
                We use strictly necessary cookies for authentication (when logged in), CSRF protection,
                and user preferences (e.g., dark mode). Analytics cookies may be used to measure traffic
                and usage. You can control cookies via your browser settings; disabling some may limit
                functionality.
              </Text>

              <Text className="text-xl font-semibold text-gray-900 mt-6 mb-2">Analytics</Text>
              <Text className="text-gray-700 mb-4 leading-6">
                We may collect aggregate metrics such as visitor counts, popular pages, and playback
                stability to improve the experience. Analytics are used in de-identified or aggregated
                form whenever feasible.
              </Text>

              <Text className="text-xl font-semibold text-gray-900 mt-6 mb-2">When We Share Information</Text>
              <View className="mb-4">
                <Text className="text-gray-700 mb-2 leading-6">• Service providers that help us operate the platform (hosting, storage, monitoring).</Text>
                <Text className="text-gray-700 mb-2 leading-6">• School or institutional administrators for compliance and safety purposes.</Text>
                <Text className="text-gray-700 mb-2 leading-6">• Legal or safety requirements (e.g., court orders, preventing harm or abuse).</Text>
                <Text className="text-gray-700 mb-2 leading-6">• With your consent or at your direction.</Text>
              </View>

              <Text className="text-xl font-semibold text-gray-900 mt-6 mb-2">Your Choices & Rights</Text>
              <View className="mb-4">
                <Text className="text-gray-700 mb-2 leading-6">• Access, update, or delete your account information from your profile when logged in.</Text>
                <Text className="text-gray-700 mb-2 leading-6">• Request a copy or deletion of your data (subject to legal and operational limits).</Text>
                <Text className="text-gray-700 mb-2 leading-6">• Opt out of non-essential communications where applicable.</Text>
              </View>

              <Text className="text-xl font-semibold text-gray-900 mt-6 mb-2">Data Retention</Text>
              <Text className="text-gray-700 mb-4 leading-6">
                We retain personal information only as long as necessary for the purposes described
                above, to comply with legal obligations, resolve disputes, and enforce agreements.
                Broadcast metadata and aggregate analytics may be retained for historical and
                reporting purposes.
              </Text>

              <Text className="text-xl font-semibold text-gray-900 mt-6 mb-2">Security</Text>
              <Text className="text-gray-700 mb-4 leading-6">
                We use reasonable administrative, technical, and organizational safeguards to protect
                information. No method of transmission or storage is 100% secure, but we continuously
                improve protections.
              </Text>

              <Text className="text-xl font-semibold text-gray-900 mt-6 mb-2">Children's Privacy</Text>
              <Text className="text-gray-700 mb-4 leading-6">
                Our services are intended for general audiences. If we learn we have collected
                personal information from a child without appropriate consent, we will take steps to
                delete it.
              </Text>

              <Text className="text-xl font-semibold text-gray-900 mt-6 mb-2">Changes to This Policy</Text>
              <Text className="text-gray-700 mb-4 leading-6">
                We may update this policy to reflect improvements or legal changes. We will post
                updates here and revise the "Last updated" date below.
              </Text>

                  <Text style={{ fontSize: 14, color: '#6B7280', marginTop: 24 }}>
                    Last updated: {new Date().toLocaleDateString()}
                  </Text>
                </View>
              </View>
            </View>
          </ScrollView>
        </SafeAreaView>
      </Modal>

      {/* Contact Modal */}
      <Modal
        visible={showContactModal}
        animationType="slide"
        presentationStyle="pageSheet"
        onRequestClose={() => {
          setShowContactModal(false);
          setContactStatus(null);
          setContactName('');
          setContactEmail('');
          setContactMessage('');
        }}
      >
        <SafeAreaView className="flex-1 bg-gray-50">
          <View className="bg-white flex-row items-center justify-between px-5 py-4 border-b border-gray-200">
            <View className="flex-row items-center">
              <View className="p-2 bg-cordovan/10 rounded-lg mr-3">
                <Ionicons name="mail-outline" size={24} color="#91403E" />
              </View>
              <Text className="text-2xl font-bold text-gray-900">Contact</Text>
            </View>
            <TouchableOpacity onPress={() => {
              setShowContactModal(false);
              setContactStatus(null);
              setContactName('');
              setContactEmail('');
              setContactMessage('');
            }}>
              <Ionicons name="close" size={28} color="#6B7280" />
            </TouchableOpacity>
          </View>
          <ScrollView className="flex-1 bg-gray-50" contentContainerStyle={{ paddingBottom: 40 }}>
            <View className="p-6">
              <View className="bg-white rounded-lg border border-gray-200 shadow-sm">
                <View className="p-6">
                  <Text className="text-xl font-semibold text-gray-900 mb-2">Contact</Text>
                  <Text style={{ fontSize: 14, color: '#6B7280', marginBottom: 24 }}>
                    Have questions or feedback? Reach out below.
                  </Text>
                  
                  <View style={{
                    backgroundColor: '#F9FAFB',
                    padding: 12,
                    borderRadius: 4,
                    marginBottom: 24,
                    borderWidth: 1,
                    borderColor: '#E5E7EB',
                  }}>
              <Text style={{ fontSize: 14, color: '#6B7280' }}>
                      Email: <Text style={{ color: '#91403E', fontWeight: '600' }}>wildcatsradio@example.edu</Text>
              </Text>
                  </View>
                  
                  {contactStatus && (
                    <View style={{
                      backgroundColor: contactStatus.type === 'success' ? '#F0FDF4' : '#FEF2F2',
                      borderLeftWidth: 4,
                      borderLeftColor: contactStatus.type === 'success' ? '#16A34A' : '#DC2626',
                      padding: 12,
                      marginBottom: 20,
                      borderRadius: 4,
                    }}>
                      <Text style={{
                        color: contactStatus.type === 'success' ? '#16A34A' : '#DC2626',
                        fontSize: 14,
                      }}>
                        {contactStatus.text}
                      </Text>
                    </View>
                  )}
                  
                  <View className="space-y-6">
                    <View>
                      <Text className="text-sm font-semibold text-gray-700 mb-2">Name</Text>
                      <TextInput
                        value={contactName}
                        onChangeText={setContactName}
                        placeholder="Your name"
                        style={{
                          fontSize: 16,
                          paddingHorizontal: 12,
                          paddingVertical: 10,
                          backgroundColor: '#FFFFFF',
                          borderWidth: 1,
                          borderColor: '#D1D5DB',
                          borderRadius: 4,
                          color: '#111827',
                        }}
                        placeholderTextColor="#9CA3AF"
                      />
                    </View>
                    
                    <View>
                      <Text className="text-sm font-semibold text-gray-700 mb-2">Email</Text>
                      <TextInput
                        value={contactEmail}
                        onChangeText={setContactEmail}
                        placeholder="you@example.com"
                        keyboardType="email-address"
                        autoCapitalize="none"
                        style={{
                          fontSize: 16,
                          paddingHorizontal: 12,
                          paddingVertical: 10,
                          backgroundColor: '#FFFFFF',
                          borderWidth: 1,
                          borderColor: contactEmail && !isValidEmail(contactEmail) ? '#DC2626' : '#D1D5DB',
                          borderRadius: 4,
                          color: '#111827',
                        }}
                        placeholderTextColor="#9CA3AF"
                      />
                      {contactEmail && !isValidEmail(contactEmail) && (
                        <Text style={{ fontSize: 12, color: '#DC2626', marginTop: 4 }}>Enter a valid email.</Text>
                      )}
                    </View>
                    
                    <View>
                      <Text className="text-sm font-semibold text-gray-700 mb-2">Message</Text>
                      <TextInput
                        value={contactMessage}
                        onChangeText={setContactMessage}
                        placeholder="How can we help?"
                        multiline
                        numberOfLines={5}
                        style={{
                          fontSize: 16,
                          paddingHorizontal: 12,
                          paddingVertical: 10,
                          backgroundColor: '#FFFFFF',
                          borderWidth: 1,
                          borderColor: '#D1D5DB',
                          borderRadius: 4,
                          color: '#111827',
                          minHeight: 120,
                          textAlignVertical: 'top',
                        }}
                        placeholderTextColor="#9CA3AF"
                      />
                    </View>
                    
                    <TouchableOpacity
                      onPress={handleContactSubmit}
                      style={{
                        backgroundColor: '#91403E',
                        paddingVertical: 12,
                        paddingHorizontal: 24,
                        borderRadius: 4,
                        flexDirection: 'row',
                        alignItems: 'center',
                        justifyContent: 'center',
                        marginTop: 8,
                      }}
                    >
                      <Ionicons name="send-outline" size={20} color="white" />
                      <Text style={{ color: 'white', fontWeight: '600', fontSize: 16, marginLeft: 8 }}>Send</Text>
            </TouchableOpacity>
                  </View>
                </View>
              </View>
          </View>
        </ScrollView>
      </SafeAreaView>
      </Modal>

      {/* Privacy Modal - Shows Security/Change Password */}
      <Modal
        visible={showPrivacyModal}
        animationType="slide"
        presentationStyle="pageSheet"
        onRequestClose={() => setShowPrivacyModal(false)}
      >
        <SafeAreaView className="flex-1 bg-gray-50">
          <View className="bg-white flex-row items-center justify-between px-5 py-4 border-b border-gray-200">
            <View className="flex-row items-center">
              <View className="p-2 bg-cordovan/10 rounded-lg mr-3">
                <Ionicons name="lock-closed-outline" size={24} color="#91403E" />
              </View>
              <Text className="text-2xl font-bold text-gray-900">Security</Text>
            </View>
            <TouchableOpacity onPress={() => setShowPrivacyModal(false)}>
              <Ionicons name="close" size={28} color="#6B7280" />
            </TouchableOpacity>
          </View>
          <ScrollView className="flex-1 bg-gray-50" contentContainerStyle={{ paddingBottom: 40 }}>
            <View className="p-6">
              <View className="bg-white rounded-lg border border-gray-200 shadow-sm">
                <View className="p-6">
                  <Text className="text-xl font-semibold text-gray-900 mb-6">Change Password</Text>
                  {passwordError && (
                    <View style={{
                      backgroundColor: '#FEF2F2',
                      borderLeftWidth: 4,
                      borderLeftColor: '#DC2626',
                      padding: 12,
                      marginBottom: 20,
                      borderRadius: 4,
                    }}>
                      <Text style={{ color: '#DC2626', fontSize: 14 }}>{passwordError}</Text>
                    </View>
                  )}
                  <View className="space-y-6">
                    <View>
                      <Text className="text-sm font-semibold text-gray-700 mb-2">Current Password</Text>
                      <TextInput
                        value={currentPassword}
                        onChangeText={setCurrentPassword}
                        secureTextEntry
                        editable={!isChangingPassword}
                        style={{
                          fontSize: 16,
                          paddingHorizontal: 12,
                          paddingVertical: 10,
                          backgroundColor: '#FFFFFF',
                          borderWidth: 1,
                          borderColor: '#D1D5DB',
                          borderRadius: 4,
                          color: '#111827',
                        }}
                        placeholderTextColor="#9CA3AF"
                      />
                    </View>
                    <View>
                      <Text className="text-sm font-semibold text-gray-700 mb-2">New Password</Text>
                      <TextInput
                        value={newPassword}
                        onChangeText={setNewPassword}
                        secureTextEntry
                        editable={!isChangingPassword}
                        style={{
                          fontSize: 16,
                          paddingHorizontal: 12,
                          paddingVertical: 10,
                          backgroundColor: '#FFFFFF',
                          borderWidth: 1,
                          borderColor: '#D1D5DB',
                          borderRadius: 4,
                          color: '#111827',
                        }}
                        placeholderTextColor="#9CA3AF"
                      />
                    </View>
                    <View>
                      <Text className="text-sm font-semibold text-gray-700 mb-2">Confirm New Password</Text>
                      <TextInput
                        value={confirmNewPassword}
                        onChangeText={setConfirmNewPassword}
                        secureTextEntry
                        editable={!isChangingPassword}
                        style={{
                          fontSize: 16,
                          paddingHorizontal: 12,
                          paddingVertical: 10,
                          backgroundColor: '#FFFFFF',
                          borderWidth: 1,
                          borderColor: '#D1D5DB',
                          borderRadius: 4,
                          color: '#111827',
                        }}
                        placeholderTextColor="#9CA3AF"
                      />
                    </View>
                  </View>
                  <View className="flex-row justify-end mt-8">
                    <TouchableOpacity
                      onPress={handleChangePassword}
                      disabled={isChangingPassword}
                      style={{
                        backgroundColor: '#91403E',
                        paddingHorizontal: 24,
                        paddingVertical: 10,
                        borderRadius: 4,
                        flexDirection: 'row',
                        alignItems: 'center',
                        opacity: isChangingPassword ? 0.6 : 1,
                      }}
                    >
                      {isChangingPassword && <ActivityIndicator size="small" color="white" style={{ marginRight: 8 }} />}
                      <Text className="text-white font-semibold" style={{ fontSize: 16 }}>Update Password</Text>
                    </TouchableOpacity>
                  </View>
                </View>
              </View>
            </View>
>>>>>>> 1c565b22
        </ScrollView>
      </SafeAreaView>
      </Modal>

      {/* Edit Personal Information Modal */}
      <Modal
        visible={showEditPersonalInfoModal}
        animationType="slide"
        presentationStyle="pageSheet"
        onRequestClose={() => {
          setShowEditPersonalInfoModal(false);
          setShowGenderDropdown(false);
          // Reset to original values
          setFirstname(userData?.firstname || '');
          setLastname(userData?.lastname || '');
          setGender(userData?.gender || '');
        }}
      >
        <SafeAreaView className="flex-1 bg-gray-50">
          <View className="bg-white flex-row items-center justify-between px-5 py-4 border-b border-gray-200">
            <View className="flex-row items-center">
              <View className="p-2 bg-cordovan/10 rounded-lg mr-3">
                <Ionicons name="person-outline" size={24} color="#91403E" />
              </View>
              <Text className="text-2xl font-bold text-gray-900">Edit Personal Information</Text>
            </View>
          <TouchableOpacity 
              onPress={() => {
                setShowEditPersonalInfoModal(false);
                setShowGenderDropdown(false);
                // Reset to original values
                setFirstname(userData?.firstname || '');
                setLastname(userData?.lastname || '');
                setGender(userData?.gender || '');
              }}
            >
              <Ionicons name="close" size={28} color="#6B7280" />
          </TouchableOpacity>
        </View>
<<<<<<< HEAD
      </SafeAreaView>
    );
  }
  
  const currentDisplayName = `${firstname} ${lastname}`.trim() || 'User Name';
  const memberSinceText = userData?.memberSince || `Listener since ${new Date().toLocaleDateString('en-US', { month: 'long', year: 'numeric' })}`;

  return (
    <SafeAreaView className="flex-1" style={{ backgroundColor: '#F9FAFB' }}>
      <ScrollView
        style={{ backgroundColor: '#F9FAFB' }}
        contentContainerStyle={{ 
          paddingBottom: 120 + insets.bottom,
          paddingTop: Platform.OS === 'android' ? 8 : 4,
          backgroundColor: '#F9FAFB'
        }}
        showsVerticalScrollIndicator={false}
      >
        {/* Page Header */}
        <View className="px-4 pt-4 pb-6">
          <Text className="text-3xl font-bold text-gray-900">Your Profile</Text>
          <Text className="text-gray-600 mt-1">Manage your personal information and account settings</Text>
        </View>

        {/* User Info Section */}
        <View className="px-4 pb-6">
          <View className="flex-row items-center mb-6">
            <View className="h-20 w-20 rounded-full" style={{ backgroundColor: '#F3E8FF', justifyContent: 'center', alignItems: 'center' }}>
              <Text className="text-2xl font-bold" style={{ color: '#91403E' }}>{getInitials(userData)}</Text>
            </View>
            <View className="ml-4 flex-1">
              <Text className="text-xl font-bold text-gray-900">
                {`${firstname} ${lastname}`.trim() || 'User Name'}
              </Text>
              <Text className="text-gray-600 mt-1">{email || 'No email'}</Text>
              {userData?.role && (
                <View className="mt-1 self-start px-2.5 py-0.5 rounded-full" style={{ backgroundColor: '#FEF3C7' }}>
                  <Text className="text-xs font-medium" style={{ color: '#92400E' }}>{userData.role}</Text>
                </View>
              )}
            </View>
          </View>
        </View>

        {/* Tab Navigation */}
        <View className="px-4 pb-2">
          <View className="flex-row" style={{ borderBottomWidth: 1, borderBottomColor: '#E5E7EB' }}>
            {tabDefinitions.map((tab) => (
              <Pressable
                key={tab.key}
                onLayout={(event) => {
                  const { x, width } = event.nativeEvent.layout;
                  setTabLayouts(prev => ({ ...prev, [tab.key]: { x, width } }));
                }}
                onPress={() => handleTabPress(tab.key)}
                className="flex-1 items-center pb-3"
              >
                <Ionicons
                  name={tab.icon}
                  size={22}
                  color={activeTab === tab.key ? "#91403E" : "#6B7280"}
                />
                <Text
                  className={`mt-1 text-xs font-medium ${
                    activeTab === tab.key ? 'text-cordovan' : 'text-gray-500'
                  }`}
                >
                  {tab.name}
=======
          
          <ScrollView className="flex-1 bg-gray-50" contentContainerStyle={{ paddingBottom: 40 }}>
            <View className="p-6">
              <View className="bg-white rounded-lg border border-gray-200 shadow-sm">
                <View className="p-6">
                  <View className="space-y-6">
                    {/* First Name */}
                    <View>
                      <Text className="text-sm font-semibold text-gray-700 mb-2">First Name</Text>
                      <TextInput
                        value={firstname}
                        onChangeText={setFirstname}
                        editable={!isUpdatingProfile}
                        autoCapitalize="words"
                        style={{
                          fontSize: 16,
                          paddingHorizontal: 12,
                          paddingVertical: 10,
                          backgroundColor: '#FFFFFF',
                          borderWidth: 1,
                          borderColor: '#D1D5DB',
                          borderRadius: 4,
                          color: '#111827',
                        }}
                        placeholderTextColor="#9CA3AF"
                      />
                    </View>
                    
                    {/* Last Name */}
                    <View>
                      <Text className="text-sm font-semibold text-gray-700 mb-2">Last Name</Text>
                      <TextInput
                        value={lastname}
                        onChangeText={setLastname}
                        editable={!isUpdatingProfile}
                        autoCapitalize="words"
                        style={{
                          fontSize: 16,
                          paddingHorizontal: 12,
                          paddingVertical: 10,
                          backgroundColor: '#FFFFFF',
                          borderWidth: 1,
                          borderColor: '#D1D5DB',
                          borderRadius: 4,
                          color: '#111827',
                        }}
                        placeholderTextColor="#9CA3AF"
                      />
        </View>

                    {/* Gender Dropdown */}
                    <View>
                      <Text className="text-sm font-semibold text-gray-700 mb-2">
                        Gender <Text className="text-gray-400 font-normal">(optional)</Text>
                      </Text>
                      <View style={{ position: 'relative' }}>
                        <TouchableOpacity
                          onPress={() => setShowGenderDropdown(!showGenderDropdown)}
                          disabled={isUpdatingProfile}
                          style={{
                            flexDirection: 'row',
                            alignItems: 'center',
                            justifyContent: 'space-between',
                            paddingHorizontal: 12,
                            paddingVertical: 10,
                            backgroundColor: '#FFFFFF',
                            borderWidth: 1,
                            borderColor: '#D1D5DB',
                            borderRadius: 4,
                          }}
                        >
                          <Text style={{
                            fontSize: 16,
                            color: gender ? '#111827' : '#9CA3AF',
                          }}>
                            {gender === 'MALE' ? 'Male' : 
                             gender === 'FEMALE' ? 'Female' : 
                             gender === 'OTHER' ? 'Other' : 
                             'Prefer not to say'}
                          </Text>
                <Ionicons
                            name={showGenderDropdown ? 'chevron-up' : 'chevron-down'} 
                            size={20} 
                            color="#6B7280" 
                          />
                        </TouchableOpacity>
                        
                        {showGenderDropdown && (
                          <View style={{
                            position: 'absolute',
                            top: '100%',
                            left: 0,
                            right: 0,
                            marginTop: 4,
                            backgroundColor: '#FFFFFF',
                            borderWidth: 1,
                            borderColor: '#D1D5DB',
                            borderRadius: 4,
                            shadowColor: '#000',
                            shadowOffset: { width: 0, height: 2 },
                            shadowOpacity: 0.1,
                            shadowRadius: 8,
                            elevation: 5,
                            zIndex: 1000,
                          }}>
                            {['', 'MALE', 'FEMALE', 'OTHER'].map((value) => {
                              const labels: { [key: string]: string } = {
                                '': 'Prefer not to say',
                                'MALE': 'Male',
                                'FEMALE': 'Female',
                                'OTHER': 'Other',
                              };
                              const isSelected = gender === value;
                              return (
                                <TouchableOpacity
                                  key={value}
                                  onPress={() => {
                                    setGender(value);
                                    setShowGenderDropdown(false);
                                  }}
                                  disabled={isUpdatingProfile}
                                  style={{
                                    paddingHorizontal: 12,
                                    paddingVertical: 12,
                                    backgroundColor: isSelected ? '#F3F4F6' : '#FFFFFF',
                                    borderBottomWidth: value !== 'OTHER' ? 1 : 0,
                                    borderBottomColor: '#E5E7EB',
                                  }}
                                >
                                  <View style={{ flexDirection: 'row', alignItems: 'center', justifyContent: 'space-between' }}>
                                    <Text style={{
                                      fontSize: 16,
                                      color: '#111827',
                                    }}>
                                      {labels[value]}
>>>>>>> 1c565b22
                </Text>
                                    {isSelected && (
                                      <Ionicons name="checkmark" size={20} color="#91403E" />
                                    )}
          </View>
<<<<<<< HEAD
        </View>

        {/* Tab Content - Full Width */}
        <View className="px-4 pt-6">
          {renderTabContent()}
        </View>
        
        {/* Logout Button */}
        <View className="px-4 mt-8 mb-6">
          <TouchableOpacity
            onPress={handleLogout}
            className="bg-red-50 py-3 rounded-lg flex-row items-center justify-center border"
            style={{ borderColor: '#FEE2E2' }}
          >
            <Ionicons name="log-out-outline" size={22} color="#EF4444" />
            <Text className="text-red-600 font-semibold ml-2">Sign Out</Text>
          </TouchableOpacity>
=======
                                </TouchableOpacity>
                              );
                            })}
        </View>
                        )}
                      </View>
        </View>
        
                    {/* Action Buttons */}
                    <View className="flex-row justify-end items-center mt-8 space-x-3">
            <TouchableOpacity
                        onPress={() => {
                          setShowEditPersonalInfoModal(false);
                          setShowGenderDropdown(false);
                          setFirstname(userData?.firstname || '');
                          setLastname(userData?.lastname || '');
                          setGender(userData?.gender || '');
                        }}
                        disabled={isUpdatingProfile}
                        style={{
                          paddingHorizontal: 20,
                          paddingVertical: 10,
                        }}
                      >
                        <Text className="text-gray-700 font-semibold" style={{ fontSize: 16 }}>Cancel</Text>
                      </TouchableOpacity>
                      <TouchableOpacity
                        onPress={handleUpdateProfile}
                        disabled={isUpdatingProfile}
                        style={{
                          backgroundColor: '#91403E',
                          paddingHorizontal: 24,
                          paddingVertical: 10,
                          borderRadius: 4,
                          flexDirection: 'row',
                          alignItems: 'center',
                          opacity: isUpdatingProfile ? 0.6 : 1,
                        }}
                      >
                        {isUpdatingProfile && <ActivityIndicator size="small" color="white" style={{ marginRight: 8 }} />}
                        <Text className="text-white font-semibold" style={{ fontSize: 16 }}>Save</Text>
            </TouchableOpacity>
                    </View>
                  </View>
                </View>
              </View>
>>>>>>> 1c565b22
        </View>
      </ScrollView>
        </SafeAreaView>
      </Modal>
    </SafeAreaView>
  );
};

const styles = StyleSheet.create({
  menuButton: {
    shadowColor: '#000',
    shadowOffset: { width: 0, height: 2 },
    shadowOpacity: 0.05,
    shadowRadius: 8,
    elevation: 2,
  },
  logoutButton: {
    shadowColor: '#EF4444',
    shadowOffset: { width: 0, height: 2 },
    shadowOpacity: 0.1,
    shadowRadius: 8,
    elevation: 2,
  },
});

export default ProfileScreen; <|MERGE_RESOLUTION|>--- conflicted
+++ resolved
@@ -364,62 +364,6 @@
     }
   };
 
-<<<<<<< HEAD
-  const renderTabContent = () => {
-    const formVerticalSpacing = "space-y-6";
-
-    // Edit mode for Personal Information
-    if (isEditingPersonalInfo && activeTab === 'Personal Information') {
-      return (
-        <View>
-          <View className="flex-row items-center mb-6">
-            <Ionicons name="pencil-outline" size={20} color="#91403E" />
-            <Text className="text-lg font-medium text-gray-900 ml-2">Personal Information</Text>
-          </View>
-          <View style={{ height: 1, backgroundColor: '#E5E7EB', marginBottom: 24 }} />
-          <View className={formVerticalSpacing}>
-            <AnimatedTextInput
-              label="First Name"
-              value={firstname}
-              onChangeText={setFirstname}
-              editable={!isUpdatingProfile}
-              autoCapitalize="words"
-            />
-            <AnimatedTextInput
-              label="Last Name"
-              value={lastname}
-              onChangeText={setLastname}
-              editable={!isUpdatingProfile}
-              autoCapitalize="words"
-            />
-            <AnimatedTextInput
-              label="Email"
-              value={email}
-              onChangeText={setEmail}
-              editable={false} 
-              keyboardType="email-address"
-              containerStyle={{ opacity: 0.6 }}
-            />
-          </View>
-          <View className="flex-row justify-end items-center mt-8">
-            <TouchableOpacity 
-              onPress={() => setIsEditingPersonalInfo(false)} 
-              disabled={isUpdatingProfile}
-              className="mr-4"
-            >
-              <Text className="text-gray-600 font-semibold">Cancel</Text>
-            </TouchableOpacity>
-            <TouchableOpacity
-              onPress={handleUpdateProfile}
-              className="py-2.5 px-6 rounded-lg flex-row items-center"
-              style={{ backgroundColor: '#91403E' }}
-              disabled={isUpdatingProfile}
-            >
-              {isUpdatingProfile && <ActivityIndicator size="small" color="white" style={{ marginRight: 8 }} />}
-              <Text className="text-white font-semibold">Save Changes</Text>
-            </TouchableOpacity>
-          </View>
-=======
   const renderSettingsContent = () => {
     if (settingsTab === 'personal') {
       if (isEditingPersonalInfo) {
@@ -463,42 +407,11 @@
                     <Text className="text-white font-bold">Save</Text>
                 </TouchableOpacity>
             </View>
->>>>>>> 1c565b22
         </View>
       );
     }
     
       return (
-<<<<<<< HEAD
-        <View>
-          <View className="flex-row items-center justify-between mb-6">
-            <View className="flex-row items-center">
-              <Ionicons name="pencil-outline" size={20} color="#91403E" />
-              <Text className="text-lg font-medium text-gray-900 ml-2">Personal Information</Text>
-            </View>
-            <TouchableOpacity onPress={() => setIsEditingPersonalInfo(true)} className="p-2">
-              <MaterialIcons name="edit" size={22} color="#91403E" />
-            </TouchableOpacity>
-          </View>
-          <View style={{ height: 1, backgroundColor: '#E5E7EB', marginBottom: 24 }} />
-          <View className={formVerticalSpacing}>
-            <View>
-              <Text className="text-sm font-medium text-gray-700 mb-1">First Name</Text>
-              <Text className="text-base text-gray-900">{firstname || 'N/A'}</Text>
-            </View>
-            <View>
-              <Text className="text-sm font-medium text-gray-700 mb-1">Last Name</Text>
-              <Text className="text-base text-gray-900">{lastname || 'N/A'}</Text>
-            </View>
-            <View>
-              <Text className="text-sm font-medium text-gray-700 mb-1">Email</Text>
-              <Text className="text-base text-gray-900">{email || 'N/A'}</Text>
-              <Text className="text-xs text-gray-500 mt-1">Email cannot be changed</Text>
-            </View>
-            <View>
-              <Text className="text-sm font-medium text-gray-700 mb-1">Role</Text>
-              <Text className="text-base text-gray-900">{userData?.role || 'N/A'}</Text>
-=======
         <View className="p-6">
           <View className="flex-row justify-between items-center mb-6">
             <Text className="text-2xl font-bold text-gray-900">Personal Information</Text>
@@ -518,7 +431,6 @@
             <View>
               <Text className="text-sm text-gray-600 font-medium">ROLE</Text>
               <Text className="text-base text-gray-900 mt-1">{userData?.role || 'N/A'}</Text>
->>>>>>> 1c565b22
             </View>
           </View>
         </View>
@@ -527,57 +439,11 @@
     
     if (settingsTab === 'security') {
       return (
-<<<<<<< HEAD
-        <View>
-          <View className="flex-row items-center mb-6">
-            <Ionicons name="lock-closed-outline" size={20} color="#91403E" />
-            <Text className="text-lg font-medium text-gray-900 ml-2">Change Password</Text>
-          </View>
-          <View style={{ height: 1, backgroundColor: '#E5E7EB', marginBottom: 24 }} />
-=======
         <View className="p-6">
           <Text className="text-2xl font-bold text-gray-900 mb-6">Change Password</Text>
->>>>>>> 1c565b22
           {passwordError && (
-            <View className="bg-red-50 border-l-4 p-4 rounded-lg mb-6" style={{ borderLeftColor: '#EF4444' }}>
-              <Text className="text-red-800 text-sm">{passwordError}</Text>
-            </View>
+              <Text className="text-red-500 bg-red-100 p-3 rounded-lg mb-4">{passwordError}</Text>
           )}
-<<<<<<< HEAD
-          <View className={formVerticalSpacing}>
-            <AnimatedTextInput
-              label="Current Password"
-              value={currentPassword}
-              onChangeText={setCurrentPassword}
-              secureTextEntry
-              editable={!isChangingPassword}
-            />
-            <AnimatedTextInput
-              label="New Password"
-              value={newPassword}
-              onChangeText={setNewPassword}
-              secureTextEntry
-              editable={!isChangingPassword}
-            />
-            <AnimatedTextInput
-              label="Confirm New Password"
-              value={confirmNewPassword}
-              onChangeText={setConfirmNewPassword}
-              secureTextEntry
-              editable={!isChangingPassword}
-            />
-          </View>
-          <View className="flex-row justify-end mt-8">
-            <TouchableOpacity
-              onPress={handleChangePassword}
-              className="py-2.5 px-6 rounded-lg flex-row items-center"
-              style={{ backgroundColor: '#91403E' }}
-              disabled={isChangingPassword}
-            >
-              {isChangingPassword && <ActivityIndicator size="small" color="white" style={{ marginRight: 8 }} />}
-              <Text className="text-white font-semibold">Update Password</Text>
-            </TouchableOpacity>
-=======
           <View className="space-y-4">
               <AnimatedTextInput
                   label="Current Password"
@@ -610,7 +476,6 @@
                   {isChangingPassword && <ActivityIndicator size="small" color="white" className="mr-2" />}
                   <Text className="text-white font-bold">Update Password</Text>
               </TouchableOpacity>
->>>>>>> 1c565b22
           </View>
         </View>
       );
@@ -618,60 +483,26 @@
     
     if (settingsTab === 'preferences') {
       return (
-<<<<<<< HEAD
-        <View>
-          <View className="flex-row items-center mb-6">
-            <Ionicons name="settings-outline" size={20} color="#91403E" />
-            <Text className="text-lg font-medium text-gray-900 ml-2">Notification Preferences</Text>
-          </View>
-          <View style={{ height: 1, backgroundColor: '#E5E7EB', marginBottom: 24 }} />
-=======
         <View className="p-6">
           <Text className="text-2xl font-bold text-gray-900 mb-6">Notification Preferences</Text>
->>>>>>> 1c565b22
           
           {preferenceUpdateSuccess && (
-<<<<<<< HEAD
-            <View className="bg-green-50 border-l-4 p-4 rounded-lg mb-6" style={{ borderLeftColor: '#10B981' }}>
-              <Text className="text-green-800 text-sm">{preferenceUpdateSuccess}</Text>
-=======
             <View className="bg-green-50 border border-green-200 rounded-lg p-3 mb-4">
               <Text className="text-green-600 text-sm font-medium">{preferenceUpdateSuccess}</Text>
->>>>>>> 1c565b22
             </View>
           )}
           
           {preferenceUpdateError && (
-<<<<<<< HEAD
-            <View className="bg-red-50 border-l-4 p-4 rounded-lg mb-6" style={{ borderLeftColor: '#EF4444' }}>
-              <Text className="text-red-800 text-sm">{preferenceUpdateError}</Text>
-            </View>
-          )}
-          
-          {/* Loading Indicator */}
-          {isUpdatingPreferences && (
-            <View className="bg-blue-50 border-l-4 p-4 rounded-lg mb-6" style={{ borderLeftColor: '#3B82F6' }}>
-              <View className="flex-row items-center">
-                <ActivityIndicator size="small" color="#3B82F6" style={{ marginRight: 8 }} />
-                <Text className="text-blue-800 text-sm font-medium">Updating preferences...</Text>
-              </View>
-            </View>
-          )}
-          
-          <View style={{ gap: 24 }}>
-            {/* Broadcast Start Notifications */}
-=======
             <View className="bg-red-50 border border-red-200 rounded-lg p-3 mb-4">
               <Text className="text-red-600 text-sm font-medium">{preferenceUpdateError}</Text>
             </View>
           )}
           
           <View className="space-y-6">
->>>>>>> 1c565b22
             <View className="flex-row items-center justify-between">
-              <View className="flex-1 mr-4">
-                <Text className="text-base font-semibold text-gray-900">Broadcast Start</Text>
-                <Text className="text-sm text-gray-600 mt-0.5">Get notified when broadcasts begin</Text>
+              <View className="flex-1">
+                <Text className="text-base font-semibold text-gray-800">Broadcast Start</Text>
+                <Text className="text-sm text-gray-600">Get notified when broadcasts begin</Text>
               </View>
               <Switch
                 value={localPreferences.notifyBroadcastStart}
@@ -683,9 +514,9 @@
             </View>
 
             <View className="flex-row items-center justify-between">
-              <View className="flex-1 mr-4">
-                <Text className="text-base font-semibold text-gray-900">Broadcast Reminders</Text>
-                <Text className="text-sm text-gray-600 mt-0.5">Get notified before broadcasts start</Text>
+              <View className="flex-1">
+                <Text className="text-base font-semibold text-gray-800">Broadcast Reminders</Text>
+                <Text className="text-sm text-gray-600">Get notified before broadcasts start</Text>
               </View>
               <Switch
                 value={localPreferences.notifyBroadcastReminders}
@@ -697,9 +528,9 @@
             </View>
 
             <View className="flex-row items-center justify-between">
-              <View className="flex-1 mr-4">
-                <Text className="text-base font-semibold text-gray-900">New Schedule</Text>
-                <Text className="text-sm text-gray-600 mt-0.5">Get notified about new broadcast schedules</Text>
+              <View className="flex-1">
+                <Text className="text-base font-semibold text-gray-800">New Schedule</Text>
+                <Text className="text-sm text-gray-600">Get notified about new broadcast schedules</Text>
               </View>
               <Switch
                 value={localPreferences.notifyNewSchedule}
@@ -711,9 +542,9 @@
             </View>
 
             <View className="flex-row items-center justify-between">
-              <View className="flex-1 mr-4">
-                <Text className="text-base font-semibold text-gray-900">System Updates</Text>
-                <Text className="text-sm text-gray-600 mt-0.5">Get notified about system announcements</Text>
+              <View className="flex-1">
+                <Text className="text-base font-semibold text-gray-800">System Updates</Text>
+                <Text className="text-sm text-gray-600">Get notified about system announcements</Text>
               </View>
               <Switch
                 value={localPreferences.notifySystemUpdates}
@@ -762,21 +593,6 @@
     );
   }
 
-<<<<<<< HEAD
-  if (isLoading && !userData) {
-    return (
-      <SafeAreaView className="flex-1 bg-gray-100">
-        <ScrollView
-          style={{ backgroundColor: '#F3F4F6' }}
-          contentContainerStyle={{ 
-            paddingBottom: 120 + insets.bottom, // Increased bottom padding to account for app navigation bar
-            paddingTop: Platform.OS === 'android' ? 12 : 6, // Tight spacing like schedule page
-            backgroundColor: '#F3F4F6'
-          }}
-          showsVerticalScrollIndicator={false}
-        >
-          <ProfileSkeleton />
-=======
   if (error && !userData) {
     return (
       <SafeAreaView className="flex-1 justify-center items-center bg-gray-100 p-6">
@@ -1647,7 +1463,6 @@
                 </View>
               </View>
             </View>
->>>>>>> 1c565b22
         </ScrollView>
       </SafeAreaView>
       </Modal>
@@ -1687,76 +1502,6 @@
               <Ionicons name="close" size={28} color="#6B7280" />
           </TouchableOpacity>
         </View>
-<<<<<<< HEAD
-      </SafeAreaView>
-    );
-  }
-  
-  const currentDisplayName = `${firstname} ${lastname}`.trim() || 'User Name';
-  const memberSinceText = userData?.memberSince || `Listener since ${new Date().toLocaleDateString('en-US', { month: 'long', year: 'numeric' })}`;
-
-  return (
-    <SafeAreaView className="flex-1" style={{ backgroundColor: '#F9FAFB' }}>
-      <ScrollView
-        style={{ backgroundColor: '#F9FAFB' }}
-        contentContainerStyle={{ 
-          paddingBottom: 120 + insets.bottom,
-          paddingTop: Platform.OS === 'android' ? 8 : 4,
-          backgroundColor: '#F9FAFB'
-        }}
-        showsVerticalScrollIndicator={false}
-      >
-        {/* Page Header */}
-        <View className="px-4 pt-4 pb-6">
-          <Text className="text-3xl font-bold text-gray-900">Your Profile</Text>
-          <Text className="text-gray-600 mt-1">Manage your personal information and account settings</Text>
-        </View>
-
-        {/* User Info Section */}
-        <View className="px-4 pb-6">
-          <View className="flex-row items-center mb-6">
-            <View className="h-20 w-20 rounded-full" style={{ backgroundColor: '#F3E8FF', justifyContent: 'center', alignItems: 'center' }}>
-              <Text className="text-2xl font-bold" style={{ color: '#91403E' }}>{getInitials(userData)}</Text>
-            </View>
-            <View className="ml-4 flex-1">
-              <Text className="text-xl font-bold text-gray-900">
-                {`${firstname} ${lastname}`.trim() || 'User Name'}
-              </Text>
-              <Text className="text-gray-600 mt-1">{email || 'No email'}</Text>
-              {userData?.role && (
-                <View className="mt-1 self-start px-2.5 py-0.5 rounded-full" style={{ backgroundColor: '#FEF3C7' }}>
-                  <Text className="text-xs font-medium" style={{ color: '#92400E' }}>{userData.role}</Text>
-                </View>
-              )}
-            </View>
-          </View>
-        </View>
-
-        {/* Tab Navigation */}
-        <View className="px-4 pb-2">
-          <View className="flex-row" style={{ borderBottomWidth: 1, borderBottomColor: '#E5E7EB' }}>
-            {tabDefinitions.map((tab) => (
-              <Pressable
-                key={tab.key}
-                onLayout={(event) => {
-                  const { x, width } = event.nativeEvent.layout;
-                  setTabLayouts(prev => ({ ...prev, [tab.key]: { x, width } }));
-                }}
-                onPress={() => handleTabPress(tab.key)}
-                className="flex-1 items-center pb-3"
-              >
-                <Ionicons
-                  name={tab.icon}
-                  size={22}
-                  color={activeTab === tab.key ? "#91403E" : "#6B7280"}
-                />
-                <Text
-                  className={`mt-1 text-xs font-medium ${
-                    activeTab === tab.key ? 'text-cordovan' : 'text-gray-500'
-                  }`}
-                >
-                  {tab.name}
-=======
           
           <ScrollView className="flex-1 bg-gray-50" contentContainerStyle={{ paddingBottom: 40 }}>
             <View className="p-6">
@@ -1892,31 +1637,11 @@
                                       color: '#111827',
                                     }}>
                                       {labels[value]}
->>>>>>> 1c565b22
                 </Text>
                                     {isSelected && (
                                       <Ionicons name="checkmark" size={20} color="#91403E" />
                                     )}
           </View>
-<<<<<<< HEAD
-        </View>
-
-        {/* Tab Content - Full Width */}
-        <View className="px-4 pt-6">
-          {renderTabContent()}
-        </View>
-        
-        {/* Logout Button */}
-        <View className="px-4 mt-8 mb-6">
-          <TouchableOpacity
-            onPress={handleLogout}
-            className="bg-red-50 py-3 rounded-lg flex-row items-center justify-center border"
-            style={{ borderColor: '#FEE2E2' }}
-          >
-            <Ionicons name="log-out-outline" size={22} color="#EF4444" />
-            <Text className="text-red-600 font-semibold ml-2">Sign Out</Text>
-          </TouchableOpacity>
-=======
                                 </TouchableOpacity>
                               );
                             })}
@@ -1963,7 +1688,6 @@
                   </View>
                 </View>
               </View>
->>>>>>> 1c565b22
         </View>
       </ScrollView>
         </SafeAreaView>

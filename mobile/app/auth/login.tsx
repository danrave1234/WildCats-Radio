--- conflicted
+++ resolved
@@ -14,9 +14,7 @@
   KeyboardAvoidingView,
   Platform,
 } from 'react-native';
-import { Ionicons } from '@expo/vector-icons';
-import { useSafeAreaInsets } from 'react-native-safe-area-context';
-import { useRouter, useFocusEffect, useLocalSearchParams, useNavigation } from 'expo-router';
+import { useRouter, useFocusEffect, useLocalSearchParams } from 'expo-router';
 import "../../global.css"; // Adjust path based on actual global.css location
 import { useFadeInUpAnimation } from '../../hooks/useFadeInUpAnimation'; // Added back
 import AnimatedTextInput from '../../components/ui/AnimatedTextInput'; // Import the new component
@@ -28,29 +26,25 @@
 
 const LoginScreen: React.FC = () => {
   const router = useRouter();
-  const navigation = useNavigation();
   const { signIn } = useAuth(); // Get signIn from AuthContext
   const [email, setEmail] = useState('');
   const [password, setPassword] = useState('');
   const [isLoading, setIsLoading] = useState(false); // Loading state
 
   const screenHeight = Dimensions.get('window').height;
-  const translateY = useRef(new Animated.Value(0)).current; // Vertical slide value
+  const translateY = useRef(new Animated.Value(0)).current; // Changed from translateX
   const isInitialRender = useRef(true); // To prevent animation on initial load
   const localParams = useLocalSearchParams<{ direction?: string }>();
-  const insets = useSafeAreaInsets();
-
-  // Disable all fancy animations to avoid Android white screen issues
-  const ANIMATIONS_ENABLED = false;
-  // Individual element animations (disabled by default)
-  const logoAnim = useFadeInUpAnimation({ delay: 300, enabled: ANIMATIONS_ENABLED });
-  const titleAnim = useFadeInUpAnimation({ delay: 400, enabled: ANIMATIONS_ENABLED });
-  const subtitleAnim = useFadeInUpAnimation({ delay: 500, enabled: ANIMATIONS_ENABLED });
-  const emailInputAnim = useFadeInUpAnimation({ delay: 600, enabled: ANIMATIONS_ENABLED });
-  const passwordInputAnim = useFadeInUpAnimation({ delay: 700, enabled: ANIMATIONS_ENABLED });
-  const forgotButtonAnim = useFadeInUpAnimation({ delay: 800, enabled: ANIMATIONS_ENABLED });
-  const loginButtonAnim = useFadeInUpAnimation({ delay: 900, enabled: ANIMATIONS_ENABLED });
-  const signupLinkAnim = useFadeInUpAnimation({ delay: 1000, enabled: ANIMATIONS_ENABLED });
+
+  // Individual element animations (adjusted delays for staging)
+  const logoAnim = useFadeInUpAnimation({ delay: 300 });         // Was 200
+  const titleAnim = useFadeInUpAnimation({ delay: 400 });        // Was 300
+  const subtitleAnim = useFadeInUpAnimation({ delay: 500 });     // Was 400
+  const emailInputAnim = useFadeInUpAnimation({ delay: 600 });   // Was 500
+  const passwordInputAnim = useFadeInUpAnimation({ delay: 700 });// Was 600
+  const forgotButtonAnim = useFadeInUpAnimation({ delay: 800 }); // Was 700
+  const loginButtonAnim = useFadeInUpAnimation({ delay: 900 });  // Was 800
+  const signupLinkAnim = useFadeInUpAnimation({ delay: 1000 }); // Was 900
 
   useFocusEffect(
     React.useCallback(() => {
@@ -73,12 +67,6 @@
       }
     }, [translateY, screenHeight, localParams.direction])
   );
-
-  // Only apply the slide transform when explicitly enabled (disabled to avoid issues on Android)
-  const enableSlide = ANIMATIONS_ENABLED && (localParams?.direction === 'fromTop' || localParams?.direction === 'fromBottom');
-  const animatedContainerStyle = enableSlide
-    ? [{ transform: [{ translateY }] }]
-    : [];
 
   const handleLogin = async () => {
     if (!email || !password) {
@@ -167,51 +155,16 @@
     });
   };
 
-  const handleBackNav = () => {
-    try {
-      // @ts-ignore - React Navigation type
-      if (typeof navigation?.canGoBack === 'function' && navigation.canGoBack()) {
-        router.back();
-      } else {
-        // Fallback: go to last known sensible screen
-        router.replace('/(tabs)/profile');
-      }
-    } catch {
-      router.replace('/(tabs)/profile');
-    }
-  };
-
   return (
     <SafeAreaView style={{ flex: 1, backgroundColor: '#E9ECEC' }}>
       <KeyboardAvoidingView
         behavior={Platform.OS === 'ios' ? 'padding' : 'height'}
-<<<<<<< HEAD
-        // Offset accounts for status bar/safe area so inputs aren't hidden on iOS
-        keyboardVerticalOffset={(insets?.top || 0) + 8}
-        className="flex-1"
-=======
         style={{ flex: 1 }}
->>>>>>> 1c565b22
       >
-        <Animated.View style={[{ flex: 1, width: '100%' }, ...animatedContainerStyle]}>
-          {/* In-page back button (header hidden for Login) */}
-          <View style={{ paddingHorizontal: 20, paddingTop: (insets?.top || 0) + 8, paddingBottom: 8 }}>
-            <TouchableOpacity
-              onPress={handleBackNav}
-              style={{ flexDirection: 'row', alignItems: 'center' }}
-              accessibilityRole="button"
-              accessibilityLabel="Go back"
-            >
-              <Ionicons name="chevron-back" size={24} color="#91403E" />
-              <Text className="text-cordovan text-base font-semibold">Back</Text>
-            </TouchableOpacity>
-          </View>
+        <Animated.View style={[{ flex: 1, width: '100%' }, { transform: [{ translateY: translateY }] }]}>
           <ScrollView
-            contentContainerStyle={{ flexGrow: 1, minHeight: '100%', justifyContent: 'center' }}
+            contentContainerStyle={{ flexGrow: 1, justifyContent: 'center' }}
             keyboardShouldPersistTaps="handled"
-            keyboardDismissMode={Platform.OS === 'ios' ? 'on-drag' : 'none'}
-            automaticallyAdjustKeyboardInsets
-            contentInsetAdjustmentBehavior="always"
             showsVerticalScrollIndicator={false}
           >
             <View className="flex-1 justify-center items-center px-8 py-10">

<<<<<<< HEAD
import React, { useEffect, useRef, useState, useCallback, useMemo } from 'react';
import { View, TouchableOpacity, Platform, Animated, Easing, Image, Dimensions, Text, ScrollView, StatusBar, InteractionManager, ActivityIndicator, Alert, BackHandler } from 'react-native';
import { Ionicons } from '@expo/vector-icons';
import { useSafeAreaInsets } from 'react-native-safe-area-context';
import { useRouter } from 'expo-router';
import { useAuth } from '../../context/AuthContext';
import OptimizedNotificationScreen from './OptimizedNotificationScreen';
=======
import React, { useEffect, useRef, useCallback } from 'react';
import { View, TouchableOpacity, Platform, Animated, Easing, Image, Dimensions } from 'react-native';
import { Ionicons } from '@expo/vector-icons';
import { useSafeAreaInsets } from 'react-native-safe-area-context';
>>>>>>> 1c565b22

interface CustomHeaderProps {
  showBackButton?: boolean;
  onBackPress?: () => void;
}

const { width: SCREEN_WIDTH, height: SCREEN_HEIGHT } = Dimensions.get('window');

const CustomHeader = React.memo(({ 
  showBackButton = false, 
  onBackPress
}: CustomHeaderProps) => {
  const insets = useSafeAreaInsets();
<<<<<<< HEAD
  const router = useRouter();
  const { authToken } = useAuth();
  const [showNotificationScreen, setShowNotificationScreen] = useState(false);
  const [isNotificationAnimating, setIsNotificationAnimating] = useState(false);
  
  const [selectedTab, setSelectedTab] = useState<NotificationTabKey>('all');

  // Mock data for UI display only
  const [unreadCount] = useState(0);
  const [isConnected] = useState(true);
=======
>>>>>>> 1c565b22
  
  const anim = {
    opacity: useRef(new Animated.Value(0)).current,
    y: useRef(new Animated.Value(-20)).current
  };

  // Logo animation references
  const logoTranslateX = useRef(new Animated.Value(0)).current;
  const logoScale = useRef(new Animated.Value(1)).current;
  
  // Track if we're in the middle of a back animation
  const isAnimatingBack = useRef(false);

  useEffect(() => {
    if (showBackButton && !isAnimatingBack.current) {
      // Only show back button if we're NOT in the middle of animating back
      // This prevents the button from reappearing during transition and causing logo delay
      Animated.parallel([
        Animated.timing(anim.opacity, {
          toValue: 1, duration: 400, easing: Easing.out(Easing.cubic), useNativeDriver: true
        }),
        Animated.spring(anim.y, {
          toValue: 0, damping: 20, stiffness: 300, mass: 1, useNativeDriver: true
        }),
        // Logo animation - move to center using spring for natural movement
        Animated.spring(logoTranslateX, {
          toValue: (SCREEN_WIDTH / 2) - 50, // Center of screen minus half logo width
          damping: 25, // Match damping from main screen animation
          stiffness: 300, // Match stiffness from main screen animation
          mass: 1,
          useNativeDriver: true
        }),
        // Logo animation - scale slightly using spring
        Animated.spring(logoScale, {
          toValue: 1.1, 
          damping: 25, // Match damping from main screen animation
          stiffness: 300, // Match stiffness from main screen animation
          mass: 1,
          useNativeDriver: true
        })
      ]).start();
    } else {
      // INSTANTLY remove back button - no animation, no conditions
      anim.opacity.setValue(0);
      anim.y.setValue(-20);
      
      // Only animate logo if not already animating back
      if (!isAnimatingBack.current) {
        // Add a small delay to coordinate with broadcast screen transition
        setTimeout(() => {
          Animated.parallel([
            Animated.spring(logoTranslateX, {
              toValue: 0,
              tension: 65, // Match exactly with broadcast screen animation
              friction: 10, // Match exactly with broadcast screen animation
              useNativeDriver: true
            }),
            Animated.spring(logoScale, {
              toValue: 1,
              tension: 65, // Match exactly with broadcast screen animation
              friction: 10, // Match exactly with broadcast screen animation
              useNativeDriver: true
            })
          ]).start();
        }, 100); // Small delay to coordinate with broadcast transition
      }
    }
  }, [showBackButton, anim, logoTranslateX, logoScale]);

  // Handle back press animation
  const handleBack = useCallback(() => {
    // When back is pressed, set animating flag to prevent conflicts
    isAnimatingBack.current = true;
    
    // INSTANTLY hide back button to prevent exit animation interference
    anim.opacity.setValue(0);
    anim.y.setValue(-20);
    
    if (onBackPress) {
      // Start animating the logo IMMEDIATELY after hiding back button
      // Match EXACT parameters with main screen animation for perfect sync
      Animated.parallel([
        Animated.spring(logoTranslateX, {
          toValue: 0, 
          tension: 65, // Match exactly with broadcast screen animation
          friction: 10, // Match exactly with broadcast screen animation
          useNativeDriver: true
        }),
        Animated.spring(logoScale, {
          toValue: 1, 
          tension: 65, // Match exactly with broadcast screen animation
          friction: 10, // Match exactly with broadcast screen animation
          useNativeDriver: true
        })
      ]).start(() => {
        // Reset animating flag when complete
        isAnimatingBack.current = false;
      });
      
      // Call onBackPress immediately
      onBackPress();
    } else {
      // Reset animating flag
        isAnimatingBack.current = false;
    }
  }, [onBackPress, anim, logoTranslateX, logoScale]);

<<<<<<< HEAD
  // Optimized notification handlers
  const handleNotificationPress = useCallback(() => {
    // Prevent rapid taps while screen is transitioning
    if (isNotificationAnimating) {
      console.log('🚫 Notification press ignored - animation in progress');
      return;
    }

    // Auth gate: require login to open notifications
    if (!authToken) {
      Alert.alert(
        'Login required',
        'Please log in to view your notifications.',
        [
          { text: 'Later', style: 'cancel' },
          { text: 'Login', style: 'default', onPress: () => router.push('/auth/login') },
        ],
      );
      // Ensure downstream consumers think notifications are closed
      if (onNotificationStateChange) onNotificationStateChange(false);
      return;
    }

    console.log('🔔 CustomHeader: Notification icon pressed');
    setIsNotificationAnimating(true);
    
    setShowNotificationScreen(prev => {
      const newState = !prev;
      console.log(`📱 Notification screen state changing: ${prev} → ${newState}`);
      
      if (onNotificationStateChange) {
        onNotificationStateChange(newState);
      }
      return newState;
    });
  }, [isNotificationAnimating, onNotificationStateChange]);

  const handleNotificationClose = useCallback(() => {
    console.log('🔔 CustomHeader: Notification screen closing');
    setShowNotificationScreen(false);
    if (onNotificationStateChange) {
      onNotificationStateChange(false);
    }
  }, [onNotificationStateChange]);

  const handleAnimationStart = useCallback(() => {
    console.log('🎬 CustomHeader: Animation started');
    setIsNotificationAnimating(true);
  }, []);

  const handleAnimationComplete = useCallback(() => {
    console.log('✅ CustomHeader: Animation completed');
    setIsNotificationAnimating(false);
  }, []);

  const conditionalShakeStyle = unreadCount > 0 ? {
    transform: [{
      rotate: shakeAnimation.interpolate({
        inputRange: [-1, 0, 1],
        outputRange: ['-7deg', '0deg', '7deg']
      })
    }]
  } : {};

  // Keep provider consumers in sync with local state changes (extra safety)
  useEffect(() => {
    if (onNotificationStateChange) {
      onNotificationStateChange(showNotificationScreen);
    }
  }, [showNotificationScreen, onNotificationStateChange]);

  // Handle Android hardware back while notification overlay is open
  useEffect(() => {
    if (!showNotificationScreen) return;
    const sub = BackHandler.addEventListener('hardwareBackPress', () => {
      handleNotificationClose();
      return true; // prevent default back behavior
    });
    return () => sub.remove();
  }, [showNotificationScreen, handleNotificationClose]);

  // Ensure tab bar visibility resets if header unmounts mid-notification
  useEffect(() => {
    return () => {
      if (onNotificationStateChange) onNotificationStateChange(false);
    };
  }, [onNotificationStateChange]);

=======
>>>>>>> 1c565b22
  return (
    <>
    <View style={{
      paddingTop: Platform.OS === 'ios' ? insets.top : insets.top + 10,
      paddingBottom: 12,
      paddingHorizontal: 20,
      backgroundColor: '#91403E', // Cordovan color - matching CustomTabBar
      shadowColor: '#000',
      shadowOffset: { width: 0, height: 6 },
      shadowOpacity: 0.25,
      shadowRadius: 10,
      elevation: 12,
      zIndex: 10,
      borderBottomWidth: 1,
      borderBottomColor: 'rgba(255, 195, 11, 0.15)', // Subtle Mikado Yellow accent border
    }}>
      <View style={{
        flexDirection: 'row',
        justifyContent: 'space-between',
        alignItems: 'center',
        height: 50,
        position: 'relative',
      }}>
        {/* Back button absolute positioned */}
        {showBackButton && (
          <Animated.View 
            style={{ 
              opacity: anim.opacity, 
              transform: [{ translateY: anim.y }],
              position: 'absolute',
              left: 0,
              top: 0,
              bottom: 0,
              justifyContent: 'center',
              zIndex: 10,
            }}
          >
            <TouchableOpacity 
              onPress={handleBack} 
              style={{ 
                padding: 10,
                paddingBottom: 6,
                backgroundColor: 'rgba(255, 195, 11, 0.12)',
                borderRadius: 12,
              }} 
              activeOpacity={0.7}
            >
              <Ionicons name="chevron-back" size={26} color="#FFC30B" />
            </TouchableOpacity>
          </Animated.View>
        )}
        
        {/* Logo container takes entire left side */}
        <Animated.View
          style={{
            transform: [
              { translateX: logoTranslateX },
              { scale: logoScale }
            ],
            zIndex: 5,
          }}
        >
          <Image 
            source={require('../../assets/images/header_transparent_mobile_logo.png')}
            style={{
              width: 75,
              height: 50,
              resizeMode: 'contain',
              marginTop: -2,
            }}
          />
        </Animated.View>
        
<<<<<<< HEAD
        {/* Empty space to balance layout */}
        <View style={{ flex: 1 }} />
        
        {/* Notification icon on right */}
        {showNotification ? (
          <View style={{ flexDirection: 'row', alignItems: 'center' }}>            
            <TouchableOpacity 
              style={{ 
                padding: 8, 
                marginTop: 6, 
                position: 'relative',
              }} 
              activeOpacity={0.7}
              onPress={handleNotificationPress}
            >
              <View style={{ width: 40, height: 40, alignItems: 'center', justifyContent: 'center' }}>
                {/* Connection Status Indicator */}
                <View style={{
                  position: 'absolute',
                  top: -4,
                  left: -4,
                  width: 8,
                  height: 8,
                  borderRadius: 4,
                  backgroundColor: isConnected ? '#10B981' : '#EF4444',
                  borderWidth: 1,
                  borderColor: 'white',
                  zIndex: 3,
                }} />
                
                {/* Wave Effect View */}
                {unreadCount > 0 && (
                  <Animated.View
                    style={{
                      position: 'absolute',
                      width: 40,
                      height: 40,
                      borderRadius: 20,
                      backgroundColor: '#FFD600',
                      transform: [{ scale: waveScale }],
                      opacity: waveOpacity,
                      zIndex: 0,
                    }}
                  />
                )}
                {/* Icon Container View */}
                <Animated.View
                  style={[
                    { position: 'relative', alignItems: 'center', justifyContent: 'center' },
                    unreadCount > 0
                      ? {
                          transform: [
                            {
                      rotate: shakeAnimation.interpolate({
                        inputRange: [-1, 0, 1],
                                outputRange: ['-7deg', '0deg', '7deg'],
                              }),
                            },
                          ],
                        }
                      : {},
                  ]}
                >
                  <Ionicons
                    name={unreadCount > 0 ? 'notifications' : 'notifications-outline'}
                    size={24}
                    color={'white'}
                  />
                  {unreadCount > 0 && (() => {
                    const badgeSize = 16;
                    const badgeBorderRadius = badgeSize / 2;
                    let badgeText = unreadCount > 99 ? '99+' : unreadCount.toString();
                    let textFontSize = unreadCount > 99 ? 7.5 : 8;
                    return (
                      <View
                        style={{
                          position: 'absolute',
                          top: -4,
                          right: -4,
                          width: badgeSize,
                          height: badgeSize,
                          backgroundColor: '#EF4444', 
                          borderRadius: badgeBorderRadius, 
                          alignItems: 'center',
                          justifyContent: 'center',
                          zIndex: 2,
                        }}
                      >
                        <Text
                          style={{
                            color: 'white',
                            fontSize: textFontSize,
                            fontWeight: 'bold',
                            textAlign: 'center',
                            includeFontPadding: false, 
                            paddingHorizontal: 1,
                          }}
                          numberOfLines={1} 
                          adjustsFontSizeToFit
                          minimumFontScale={0.7}
                        >
                          {badgeText}
                        </Text>
                      </View>
                    );
                  })()}
                </Animated.View>
              </View>
            </TouchableOpacity>
            {/* Login icon when user is not authenticated */}
            {!authToken && (
              <TouchableOpacity
                style={{ padding: 8, marginTop: 6, marginLeft: 6 }}
                activeOpacity={0.7}
                onPress={() => router.push('/auth/login')}
                accessibilityRole="button"
                accessibilityLabel="Login"
              >
                <Ionicons name="log-in-outline" size={24} color={'white'} />
              </TouchableOpacity>
            )}
          </View>
        ) : (
          <View style={{ width: 48 }} />
        )}
=======
>>>>>>> 1c565b22
      </View>
    </View>
    </>
  );
});

CustomHeader.displayName = 'CustomHeader';

export default CustomHeader;<|MERGE_RESOLUTION|>--- conflicted
+++ resolved
@@ -1,17 +1,7 @@
-<<<<<<< HEAD
-import React, { useEffect, useRef, useState, useCallback, useMemo } from 'react';
-import { View, TouchableOpacity, Platform, Animated, Easing, Image, Dimensions, Text, ScrollView, StatusBar, InteractionManager, ActivityIndicator, Alert, BackHandler } from 'react-native';
-import { Ionicons } from '@expo/vector-icons';
-import { useSafeAreaInsets } from 'react-native-safe-area-context';
-import { useRouter } from 'expo-router';
-import { useAuth } from '../../context/AuthContext';
-import OptimizedNotificationScreen from './OptimizedNotificationScreen';
-=======
 import React, { useEffect, useRef, useCallback } from 'react';
 import { View, TouchableOpacity, Platform, Animated, Easing, Image, Dimensions } from 'react-native';
 import { Ionicons } from '@expo/vector-icons';
 import { useSafeAreaInsets } from 'react-native-safe-area-context';
->>>>>>> 1c565b22
 
 interface CustomHeaderProps {
   showBackButton?: boolean;
@@ -25,19 +15,6 @@
   onBackPress
 }: CustomHeaderProps) => {
   const insets = useSafeAreaInsets();
-<<<<<<< HEAD
-  const router = useRouter();
-  const { authToken } = useAuth();
-  const [showNotificationScreen, setShowNotificationScreen] = useState(false);
-  const [isNotificationAnimating, setIsNotificationAnimating] = useState(false);
-  
-  const [selectedTab, setSelectedTab] = useState<NotificationTabKey>('all');
-
-  // Mock data for UI display only
-  const [unreadCount] = useState(0);
-  const [isConnected] = useState(true);
-=======
->>>>>>> 1c565b22
   
   const anim = {
     opacity: useRef(new Animated.Value(0)).current,
@@ -145,97 +122,6 @@
     }
   }, [onBackPress, anim, logoTranslateX, logoScale]);
 
-<<<<<<< HEAD
-  // Optimized notification handlers
-  const handleNotificationPress = useCallback(() => {
-    // Prevent rapid taps while screen is transitioning
-    if (isNotificationAnimating) {
-      console.log('🚫 Notification press ignored - animation in progress');
-      return;
-    }
-
-    // Auth gate: require login to open notifications
-    if (!authToken) {
-      Alert.alert(
-        'Login required',
-        'Please log in to view your notifications.',
-        [
-          { text: 'Later', style: 'cancel' },
-          { text: 'Login', style: 'default', onPress: () => router.push('/auth/login') },
-        ],
-      );
-      // Ensure downstream consumers think notifications are closed
-      if (onNotificationStateChange) onNotificationStateChange(false);
-      return;
-    }
-
-    console.log('🔔 CustomHeader: Notification icon pressed');
-    setIsNotificationAnimating(true);
-    
-    setShowNotificationScreen(prev => {
-      const newState = !prev;
-      console.log(`📱 Notification screen state changing: ${prev} → ${newState}`);
-      
-      if (onNotificationStateChange) {
-        onNotificationStateChange(newState);
-      }
-      return newState;
-    });
-  }, [isNotificationAnimating, onNotificationStateChange]);
-
-  const handleNotificationClose = useCallback(() => {
-    console.log('🔔 CustomHeader: Notification screen closing');
-    setShowNotificationScreen(false);
-    if (onNotificationStateChange) {
-      onNotificationStateChange(false);
-    }
-  }, [onNotificationStateChange]);
-
-  const handleAnimationStart = useCallback(() => {
-    console.log('🎬 CustomHeader: Animation started');
-    setIsNotificationAnimating(true);
-  }, []);
-
-  const handleAnimationComplete = useCallback(() => {
-    console.log('✅ CustomHeader: Animation completed');
-    setIsNotificationAnimating(false);
-  }, []);
-
-  const conditionalShakeStyle = unreadCount > 0 ? {
-    transform: [{
-      rotate: shakeAnimation.interpolate({
-        inputRange: [-1, 0, 1],
-        outputRange: ['-7deg', '0deg', '7deg']
-      })
-    }]
-  } : {};
-
-  // Keep provider consumers in sync with local state changes (extra safety)
-  useEffect(() => {
-    if (onNotificationStateChange) {
-      onNotificationStateChange(showNotificationScreen);
-    }
-  }, [showNotificationScreen, onNotificationStateChange]);
-
-  // Handle Android hardware back while notification overlay is open
-  useEffect(() => {
-    if (!showNotificationScreen) return;
-    const sub = BackHandler.addEventListener('hardwareBackPress', () => {
-      handleNotificationClose();
-      return true; // prevent default back behavior
-    });
-    return () => sub.remove();
-  }, [showNotificationScreen, handleNotificationClose]);
-
-  // Ensure tab bar visibility resets if header unmounts mid-notification
-  useEffect(() => {
-    return () => {
-      if (onNotificationStateChange) onNotificationStateChange(false);
-    };
-  }, [onNotificationStateChange]);
-
-=======
->>>>>>> 1c565b22
   return (
     <>
     <View style={{
@@ -309,134 +195,6 @@
           />
         </Animated.View>
         
-<<<<<<< HEAD
-        {/* Empty space to balance layout */}
-        <View style={{ flex: 1 }} />
-        
-        {/* Notification icon on right */}
-        {showNotification ? (
-          <View style={{ flexDirection: 'row', alignItems: 'center' }}>            
-            <TouchableOpacity 
-              style={{ 
-                padding: 8, 
-                marginTop: 6, 
-                position: 'relative',
-              }} 
-              activeOpacity={0.7}
-              onPress={handleNotificationPress}
-            >
-              <View style={{ width: 40, height: 40, alignItems: 'center', justifyContent: 'center' }}>
-                {/* Connection Status Indicator */}
-                <View style={{
-                  position: 'absolute',
-                  top: -4,
-                  left: -4,
-                  width: 8,
-                  height: 8,
-                  borderRadius: 4,
-                  backgroundColor: isConnected ? '#10B981' : '#EF4444',
-                  borderWidth: 1,
-                  borderColor: 'white',
-                  zIndex: 3,
-                }} />
-                
-                {/* Wave Effect View */}
-                {unreadCount > 0 && (
-                  <Animated.View
-                    style={{
-                      position: 'absolute',
-                      width: 40,
-                      height: 40,
-                      borderRadius: 20,
-                      backgroundColor: '#FFD600',
-                      transform: [{ scale: waveScale }],
-                      opacity: waveOpacity,
-                      zIndex: 0,
-                    }}
-                  />
-                )}
-                {/* Icon Container View */}
-                <Animated.View
-                  style={[
-                    { position: 'relative', alignItems: 'center', justifyContent: 'center' },
-                    unreadCount > 0
-                      ? {
-                          transform: [
-                            {
-                      rotate: shakeAnimation.interpolate({
-                        inputRange: [-1, 0, 1],
-                                outputRange: ['-7deg', '0deg', '7deg'],
-                              }),
-                            },
-                          ],
-                        }
-                      : {},
-                  ]}
-                >
-                  <Ionicons
-                    name={unreadCount > 0 ? 'notifications' : 'notifications-outline'}
-                    size={24}
-                    color={'white'}
-                  />
-                  {unreadCount > 0 && (() => {
-                    const badgeSize = 16;
-                    const badgeBorderRadius = badgeSize / 2;
-                    let badgeText = unreadCount > 99 ? '99+' : unreadCount.toString();
-                    let textFontSize = unreadCount > 99 ? 7.5 : 8;
-                    return (
-                      <View
-                        style={{
-                          position: 'absolute',
-                          top: -4,
-                          right: -4,
-                          width: badgeSize,
-                          height: badgeSize,
-                          backgroundColor: '#EF4444', 
-                          borderRadius: badgeBorderRadius, 
-                          alignItems: 'center',
-                          justifyContent: 'center',
-                          zIndex: 2,
-                        }}
-                      >
-                        <Text
-                          style={{
-                            color: 'white',
-                            fontSize: textFontSize,
-                            fontWeight: 'bold',
-                            textAlign: 'center',
-                            includeFontPadding: false, 
-                            paddingHorizontal: 1,
-                          }}
-                          numberOfLines={1} 
-                          adjustsFontSizeToFit
-                          minimumFontScale={0.7}
-                        >
-                          {badgeText}
-                        </Text>
-                      </View>
-                    );
-                  })()}
-                </Animated.View>
-              </View>
-            </TouchableOpacity>
-            {/* Login icon when user is not authenticated */}
-            {!authToken && (
-              <TouchableOpacity
-                style={{ padding: 8, marginTop: 6, marginLeft: 6 }}
-                activeOpacity={0.7}
-                onPress={() => router.push('/auth/login')}
-                accessibilityRole="button"
-                accessibilityLabel="Login"
-              >
-                <Ionicons name="log-in-outline" size={24} color={'white'} />
-              </TouchableOpacity>
-            )}
-          </View>
-        ) : (
-          <View style={{ width: 48 }} />
-        )}
-=======
->>>>>>> 1c565b22
       </View>
     </View>
     </>

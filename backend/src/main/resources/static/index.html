--- conflicted
+++ resolved
@@ -1,24 +1,3 @@
-<<<<<<< HEAD
-<!doctype html>
-<html lang="en">
-  <head>
-    <meta charset="UTF-8" />
-    <link rel="icon" type="image/png" href="/wildcat_logo.png" />
-    <link rel="apple-touch-icon" href="/wildcat_logo.png" />
-    <meta name="viewport" content="width=device-width, initial-scale=1.0" />
-    <title>Wildcat Radio</title>
-    <script>
-      window.global = window;
-    </script>
-    <script type="module" crossorigin src="/assets/index-CcT60SQa.js"></script>
-    <link rel="stylesheet" crossorigin href="/assets/index-9IUEh_aj.css">
-  </head>
-  <body>
-    <div id="root"></div>
-
-  </body>
-</html>
-=======
 <!doctype html>
 <html lang="en">
   <head>
@@ -36,5 +15,4 @@
   <body>
     <div id="root"></div>
   </body>
-</html>
->>>>>>> e6b5a46a
+</html>
--- conflicted
+++ resolved
@@ -8,16 +8,11 @@
     <script>
       window.global = window;
     </script>
-<<<<<<< HEAD
     <script type="module" crossorigin src="/assets/index-DJx3-7y4.js"></script>
     <link rel="stylesheet" crossorigin href="/assets/index-9xsZf6sw.css">
-=======
-    <script type="module" crossorigin src="/assets/index-Ck_XVGQH.js"></script>
-    <link rel="stylesheet" crossorigin href="/assets/index-Bpv1Oepv.css">
->>>>>>> 74681329
   </head>
   <body>
     <div id="root"></div>
 
   </body>
-</html>
+</html>
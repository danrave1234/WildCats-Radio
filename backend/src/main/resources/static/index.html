--- conflicted
+++ resolved
@@ -1,138 +1,3 @@
-<<<<<<< HEAD
-<!doctype html>
-<html lang="en">
-  <head>
-    <meta charset="UTF-8" />
-    <link rel="icon" type="image/png" href="/wildcat_logo.png" />
-    <link rel="apple-touch-icon" href="/wildcat_logo.png" />
-    <meta name="viewport" content="width=device-width, initial-scale=1.0" />
-
-    <!-- Google Fonts -->
-    <link rel="preconnect" href="https://fonts.googleapis.com">
-    <link rel="preconnect" href="https://fonts.gstatic.com" crossorigin>
-    <link href="https://fonts.googleapis.com/css2?family=Manrope:wght@200..800&family=Poppins:ital,wght@0,100;0,200;0,300;0,400;0,500;0,600;0,700;0,800;0,900;1,100;1,200;1,300;1,400;1,500;1,600;1,700;1,800;1,900&display=swap" rel="stylesheet">
-
-    <!-- Primary Meta Tags -->
-    <title>Wildcat Radio | Live Campus Radio</title>
-    <meta name="title" content="Wildcat Radio | Live Campus Radio | CITU Radio" />
-    <meta name="description" content="Wildcat Radio - Official live campus radio of Cebu Institute of Technology University (CITU). Stream live broadcasts, join the community chat, explore schedules and broadcast history." />
-    <meta name="keywords" content="wildcat radio, wildcats radio, CIT radio, CITU radio, Cebu Institute of Technology radio, CIT University radio, campus radio, live radio streaming, online radio, school radio, student radio, broadcast, radio station, live music, campus broadcasting, wildcat radio live, CITU campus radio, Cebu radio station, Philippines campus radio, educational radio" />
-    <meta name="author" content="Wildcat Radio - Cebu Institute of Technology University" />
-    <meta name="robots" content="index, follow, max-image-preview:large, max-snippet:-1, max-video-preview:-1" />
-    <meta name="theme-color" content="#800000" />
-    <meta name="language" content="English" />
-    <meta name="revisit-after" content="1 days" />
-
-    <!-- Canonical URL -->
-    <link rel="canonical" href="https://wildcats-radio.live/" />
-
-    <!-- Open Graph / Facebook -->
-    <meta property="og:type" content="website" />
-    <meta property="og:site_name" content="Wildcat Radio - CITU" />
-    <meta property="og:title" content="Wildcat Radio | Live Campus Radio | CITU" />
-    <meta property="og:description" content="Official live campus radio of Cebu Institute of Technology University (CITU). Stream live broadcasts, join the community chat, and explore schedules." />
-    <meta property="og:url" content="https://wildcats-radio.live/" />
-    <meta property="og:image" content="https://wildcats-radio.live/wildcat_logo.png" />
-    <meta property="og:image:secure_url" content="https://wildcats-radio.live/wildcat_logo.png" />
-    <meta property="og:image:type" content="image/png" />
-    <meta property="og:image:width" content="1200" />
-    <meta property="og:image:height" content="630" />
-    <meta property="og:image:alt" content="Wildcat Radio Logo" />
-    <meta property="og:locale" content="en_US" />
-
-    <!-- Twitter Card -->
-    <meta name="twitter:card" content="summary_large_image" />
-    <meta name="twitter:title" content="Wildcat Radio | Live Campus Radio | CITU" />
-    <meta name="twitter:description" content="Official live campus radio of Cebu Institute of Technology University (CITU). Stream live broadcasts and join the community." />
-    <meta name="twitter:image" content="https://wildcats-radio.live/wildcat_logo.png" />
-    <meta name="twitter:image:alt" content="Wildcat Radio Logo" />
-
-    <!-- Additional Meta Tags -->
-    <meta name="application-name" content="Wildcat Radio" />
-    <meta name="apple-mobile-web-app-title" content="Wildcat Radio" />
-    <meta name="apple-mobile-web-app-capable" content="yes" />
-    <meta name="mobile-web-app-capable" content="yes" />
-    <meta name="format-detection" content="telephone=no" />
-
-    <!-- Structured Data - Organization -->
-    <script type="application/ld+json">
-    {
-      "@context": "https://schema.org",
-      "@type": "Organization",
-      "name": "Wildcat Radio",
-      "alternateName": ["CIT Radio", "CITU Radio", "CIT University Radio", "Wildcats Radio Live"],
-      "url": "https://wildcats-radio.live",
-      "logo": "https://wildcats-radio.live/wildcat_logo.png",
-      "description": "Official live campus radio of Cebu Institute of Technology University (CITU) - Wildcat Radio streams live campus broadcasts, music, and community content",
-      "foundingDate": "2024",
-      "parentOrganization": {
-        "@type": "EducationalOrganization",
-        "name": "Cebu Institute of Technology University",
-        "alternateName": ["CITU", "CIT"],
-        "address": {
-          "@type": "PostalAddress",
-          "addressLocality": "Cebu",
-          "addressCountry": "PH"
-        }
-      },
-      "sameAs": []
-    }
-    </script>
-
-    <!-- Structured Data - WebSite -->
-    <script type="application/ld+json">
-    {
-      "@context": "https://schema.org",
-      "@type": "WebSite",
-      "name": "Wildcat Radio",
-      "alternateName": ["CIT Radio", "CITU Radio", "CIT University Radio", "Wildcats Radio Live"],
-      "url": "https://wildcats-radio.live",
-      "description": "Official live campus radio streaming platform of Cebu Institute of Technology University (CITU)",
-      "potentialAction": {
-        "@type": "SearchAction",
-        "target": {
-          "@type": "EntryPoint",
-          "urlTemplate": "https://wildcats-radio.live/search?q={search_term_string}"
-        },
-        "query-input": "required name=search_term_string"
-      }
-    }
-    </script>
-
-    <!-- Structured Data - RadioStation -->
-    <script type="application/ld+json">
-    {
-      "@context": "https://schema.org",
-      "@type": "RadioStation",
-      "name": "Wildcat Radio",
-      "alternateName": ["CIT Radio", "CITU Radio", "CIT University Radio", "Wildcats Radio Live"],
-      "url": "https://wildcats-radio.live",
-      "description": "Official live campus radio station of Cebu Institute of Technology University (CITU) streaming online",
-      "broadcastFrequency": "Online",
-      "broadcastTimezone": "Asia/Manila",
-      "parentOrganization": {
-        "@type": "EducationalOrganization",
-        "name": "Cebu Institute of Technology University",
-        "alternateName": ["CITU", "CIT"]
-      }
-    }
-    </script>
-
-    <script>
-      window.global = window;
-    </script>
-    <script>(function(){
-      try {
-        var saved = localStorage.getItem('theme');
-        var prefersDark = window.matchMedia && window.matchMedia('(prefers-color-scheme: dark)').matches;
-        var shouldUseDark = saved ? saved === 'dark' : prefersDark;
-        var root = document.documentElement;
-        if (shouldUseDark) root.classList.add('dark'); else root.classList.remove('dark');
-      } catch (e) { /* no-op */ }
-    })();</script>
-    <!-- Google AdSense script is injected dynamically by the AdSense component when enabled via env vars. -->
-    <script type="module" crossorigin src="/assets/index-BcJeJ3Ms.js"></script>
-=======
 <!doctype html>
 <html lang="en">
   <head>
@@ -266,27 +131,15 @@
     })();</script>
     <!-- Google AdSense script is injected dynamically by the AdSense component when enabled via env vars. -->
     <script type="module" crossorigin src="/assets/index-BGV9Bji-.js"></script>
->>>>>>> 4929c519
     <link rel="modulepreload" crossorigin href="/assets/vendor-Cm8HM3xG.js">
     <link rel="modulepreload" crossorigin href="/assets/ui-BuH6iRth.js">
     <link rel="modulepreload" crossorigin href="/assets/charts-BfbJe-ZM.js">
     <link rel="modulepreload" crossorigin href="/assets/utils-Bj8j8s7T.js">
     <link rel="modulepreload" crossorigin href="/assets/streaming-LdwApDag.js">
-<<<<<<< HEAD
-    <link rel="modulepreload" crossorigin href="/assets/admin-CKlPFA2H.js">
-    <link rel="stylesheet" crossorigin href="/assets/index-C8GElfMD.css">
-  </head>
-  <body>
-    <div id="root"></div>
-
-  </body>
-</html>
-=======
     <link rel="modulepreload" crossorigin href="/assets/admin-B8V5WREY.js">
     <link rel="stylesheet" crossorigin href="/assets/index--WdAuy3b.css">
   </head>
   <body>
     <div id="root"></div>
   </body>
-</html>
->>>>>>> 4929c519
+</html>
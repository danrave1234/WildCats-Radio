--- conflicted
+++ resolved
@@ -1,23 +1,3 @@
-<<<<<<< HEAD
-<!doctype html>
-<html lang="en">
-  <head>
-    <meta charset="UTF-8" />
-    <link rel="icon" type="image/svg+xml" href="/vite.svg" />
-    <meta name="viewport" content="width=device-width, initial-scale=1.0" />
-    <title>Wildcat Radio</title>
-    <script>
-      window.global = window;
-    </script>
-    <script type="module" crossorigin src="/assets/index-DJx3-7y4.js"></script>
-    <link rel="stylesheet" crossorigin href="/assets/index-9xsZf6sw.css">
-  </head>
-  <body>
-    <div id="root"></div>
-
-  </body>
-</html>
-=======
 <!doctype html>
 <html lang="en">
   <head>
@@ -35,5 +15,4 @@
     <div id="root"></div>
 
   </body>
-</html>
->>>>>>> b6ecb9d1
+</html>
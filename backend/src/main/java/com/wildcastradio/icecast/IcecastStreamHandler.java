package com.wildcastradio.icecast;

import java.io.BufferedReader;
import java.io.IOException;
import java.io.InputStreamReader;
import java.io.OutputStream;
import java.util.ArrayList;
import java.util.Arrays;
import java.util.List;
import java.util.concurrent.TimeUnit;

import org.slf4j.Logger;
import org.slf4j.LoggerFactory;
import org.springframework.beans.factory.annotation.Autowired;
import org.springframework.context.ApplicationEventPublisher;
import org.springframework.stereotype.Component;
import org.springframework.web.socket.BinaryMessage;
import org.springframework.web.socket.CloseStatus;
import org.springframework.web.socket.WebSocketSession;
import org.springframework.web.socket.handler.BinaryWebSocketHandler;

import com.wildcastradio.config.NetworkConfig;

/**
 * WebSocket handler for streaming audio from DJ's browser to Icecast.
 * Receives binary WebSocket messages containing audio data and pipes them
 * through FFmpeg to Icecast server.
 */
@Component
public class IcecastStreamHandler extends BinaryWebSocketHandler {
    private static final Logger logger = LoggerFactory.getLogger(IcecastStreamHandler.class);
    private Process ffmpeg;
    private volatile boolean isConnected = false;
    private Thread loggingThread;
    private volatile boolean shouldStopLogging = false;
    
    private final NetworkConfig networkConfig;
    private final IcecastService icecastService;
    private final ApplicationEventPublisher eventPublisher;
    
    @Autowired
    public IcecastStreamHandler(NetworkConfig networkConfig, IcecastService icecastService,
                                ApplicationEventPublisher eventPublisher) {
        this.networkConfig = networkConfig;
        this.icecastService = icecastService;
        this.eventPublisher = eventPublisher;
    }

    @Override
    public void afterConnectionEstablished(WebSocketSession session) throws Exception {
        logger.info("WebSocket connection established with session ID: {}", session.getId());
        
        String serverIp = networkConfig.getServerIp();
        logger.info("Using server IP: {}", serverIp);

        // Build FFmpeg command for Icecast with improved reliability
        List<String> cmd = new ArrayList<>(Arrays.asList(
                "ffmpeg",
                "-f", "webm", "-i", "pipe:0",  // Read WebM from stdin
                "-c:a", "libvorbis", "-b:a", "128k",  // Convert to Ogg Vorbis
                "-content_type", "application/ogg",
                "-ice_name", "WildCats Radio Live",
                "-ice_description", "Live audio broadcast"
        ));

        // Add reconnection settings if enabled
        if (networkConfig.isFfmpegReconnectEnabled()) {
            cmd.addAll(Arrays.asList(
                "-reconnect", "1",           // Enable reconnection
                "-reconnect_at_eof", "1",    // Reconnect at end of file
                "-reconnect_streamed", "1",  // Reconnect for streaming protocols
                "-reconnect_delay_max", String.valueOf(networkConfig.getFfmpegReconnectDelayMax()), // Max delay between reconnect attempts
                "-rw_timeout", String.valueOf(networkConfig.getFfmpegRwTimeout())    // Read/write timeout (in microseconds)
            ));
        }

        cmd.add("-f");
        cmd.add("ogg");

        // Add Icecast URL with dynamic IP and source credentials
        cmd.add("icecast://source:hackme@" + serverIp + ":" + networkConfig.getIcecastPort() + "/live.ogg");

        logger.info("Starting FFmpeg with command: {}", String.join(" ", cmd));

        // Try to start FFmpeg with retry logic for 403 errors
        boolean started = false;
        final int[] attempts = {0}; // Use array to make it effectively final
        int maxAttempts = networkConfig.getFfmpegRetryAttempts();
        
        while (!started && attempts[0] < maxAttempts) {
            attempts[0]++;
            try {
                // Start FFmpeg process
                ProcessBuilder pb = new ProcessBuilder(cmd);
                pb.redirectErrorStream(true);
                ffmpeg = pb.start();

                // Reset the logging flag
                shouldStopLogging = false;

                // Start a thread to monitor FFmpeg output and detect errors
                loggingThread = new Thread(() -> {
                    try (BufferedReader reader = new BufferedReader(new InputStreamReader(ffmpeg.getInputStream()))) {
                        String line;
                        boolean connectionSuccessful = false;
                        
                        while ((line = reader.readLine()) != null && !shouldStopLogging) {
                            // Break immediately if we should stop logging
                            if (shouldStopLogging) {
                                break;
                            }
                            
                            logger.info("FFmpeg: {}", line);
                            
                            // Check for successful connection indicators
                            if (line.contains("Opening") && line.contains("for writing")) {
                                connectionSuccessful = true;
                                isConnected = true;
                                logger.info("FFmpeg successfully connected to Icecast");
                            }
                            
                            // Check for 403 Forbidden error
                            if (line.contains("403") && line.contains("Forbidden")) {
                                logger.warn("FFmpeg received 403 Forbidden from Icecast (attempt {})", attempts[0]);
                                break;
                            }
                            
                            // Check for connection errors
                            if (line.contains("Error number -10053") || 
                                line.contains("Connection aborted") ||
                                line.contains("WSAECONNABORTED")) {
                                logger.warn("FFmpeg connection aborted (attempt {}): {}", attempts[0], line);
                                isConnected = false;
                                break;
                            }
                            
                            // Check for other network errors
                            if (line.contains("Connection refused") || 
                                line.contains("Network is unreachable") ||
                                line.contains("Connection timed out")) {
                                logger.warn("FFmpeg network error (attempt {}): {}", attempts[0], line);
                                break;
                            }
                        }
                        
                        if (!connectionSuccessful && !shouldStopLogging) {
                            logger.warn("FFmpeg connection may have failed");
                        }
                        
                        logger.debug("FFmpeg logging thread terminated");
                        
                    } catch (IOException e) {
                        if (!shouldStopLogging) {
                            logger.warn("Error reading FFmpeg output: {}", e.getMessage());
                        }
                    }
                });
                loggingThread.setName("FFmpeg-Logger-" + session.getId());
                loggingThread.setDaemon(true);
                loggingThread.start();

                // Give FFmpeg a moment to establish connection
                Thread.sleep(1000);
                
                // Check if process is still alive (not immediately failed)
                if (ffmpeg.isAlive()) {
                    started = true;
                    logger.info("FFmpeg process started successfully for session: {} (attempt {})", session.getId(), attempts[0]);
                    
                    // Notify service that broadcast started
                    icecastService.notifyBroadcastStarted(session.getId());
                    
                    // Publish event to trigger status update
                    eventPublisher.publishEvent(new StreamStatusChangeEvent(this, true));
                    
                } else {
                    logger.warn("FFmpeg process failed immediately (attempt {})", attempts[0]);
                    if (attempts[0] < maxAttempts) {
                        logger.info("Retrying FFmpeg connection in 500ms...");
                        Thread.sleep(500);
                    }
                }

            } catch (IOException e) {
                logger.error("Failed to start FFmpeg process (attempt {}): {}", attempts[0], e.getMessage());
                if (attempts[0] < maxAttempts) {
                    logger.info("Retrying FFmpeg connection in 500ms...");
                    try {
                        Thread.sleep(500);
                    } catch (InterruptedException ie) {
                        Thread.currentThread().interrupt();
                        break;
                    }
                }
            } catch (InterruptedException e) {
                Thread.currentThread().interrupt();
                logger.error("Interrupted while starting FFmpeg process");
                break;
            }
        }
        
        if (!started) {
            logger.error("Failed to start FFmpeg after {} attempts", maxAttempts);
            session.close(new CloseStatus(1011, "Failed to start streaming process after multiple attempts"));
        }
    }

    @Override
    protected void handleBinaryMessage(WebSocketSession session, BinaryMessage message) throws IOException {
        if (ffmpeg != null && ffmpeg.isAlive()) {
            try {
                OutputStream outputStream = ffmpeg.getOutputStream();
                if (outputStream != null) {
                    outputStream.write(message.getPayload().array());
                    outputStream.flush();
                } else {
                    logger.error("FFmpeg output stream is null");
                    session.close(new CloseStatus(1011, "FFmpeg output stream not available"));
                }
            } catch (IOException e) {
                logger.error("Error writing to FFmpeg process: {}", e.getMessage(), e);
                try {
                    session.close(CloseStatus.SERVER_ERROR);
                } catch (IOException closeEx) {
                    logger.error("Error closing WebSocket session", closeEx);
                }
                throw e;
            }
        } else {
            logger.warn("FFmpeg process is not running, cannot write data");
            try {
                session.close(new CloseStatus(1011, "FFmpeg process not available"));
            } catch (IOException e) {
                logger.error("Error closing WebSocket session", e);
            }
        }
    }

    @Override
    public void afterConnectionClosed(WebSocketSession session, CloseStatus status) {
        logger.info("WebSocket connection closed with status: {}", status);
        
        // Notify the Icecast service that the broadcast has ended
        icecastService.notifyBroadcastEnded(session.getId());
        
        // Publish event to trigger status update
        eventPublisher.publishEvent(new StreamStatusChangeEvent(this, false));
        
        // Stop the logging thread first
        if (loggingThread != null && loggingThread.isAlive()) {
            shouldStopLogging = true;
            loggingThread.interrupt();
            try {
                loggingThread.join(2000); // Wait max 2 seconds for logging thread to finish
                if (loggingThread.isAlive()) {
                    logger.warn("Logging thread did not terminate gracefully");
                }
            } catch (InterruptedException e) {
                logger.warn("Interrupted while waiting for logging thread to terminate");
                Thread.currentThread().interrupt();
            }
            loggingThread = null;
        }
        
        if (ffmpeg != null) {
            logger.info("Terminating FFmpeg process");
            isConnected = false;
            ffmpeg.destroy();
            try {
                // Wait for process to terminate and check exit value
                boolean terminated = ffmpeg.waitFor(5, TimeUnit.SECONDS);
                if (terminated) {
                    logger.info("FFmpeg process terminated with exit code: {}", ffmpeg.exitValue());
                } else {
                    logger.warn("FFmpeg process did not terminate gracefully, forcing destruction");
                    ffmpeg.destroyForcibly();
                }
            } catch (InterruptedException e) {
                logger.warn("Interrupted while waiting for FFmpeg process to terminate", e);
                Thread.currentThread().interrupt();
            } finally {
                ffmpeg = null;
            }
        }
    }

    @Override
    public void handleTransportError(WebSocketSession session, Throwable exception) throws Exception {
        logger.error("Transport error in WebSocket session: {}", session.getId(), exception);
        
        // Notify the Icecast service of the error
        icecastService.notifyBroadcastFailed(session.getId(), exception.getMessage());
        
        // Publish event to trigger status update
        eventPublisher.publishEvent(new StreamStatusChangeEvent(this, false));
        
        // Stop the logging thread first
        if (loggingThread != null && loggingThread.isAlive()) {
            shouldStopLogging = true;
            loggingThread.interrupt();
        }
        
        if (ffmpeg != null && ffmpeg.isAlive()) {
            ffmpeg.destroy();
            ffmpeg = null;
        }
        super.handleTransportError(session, exception);
    }
<<<<<<< HEAD
} 
=======
}
//hehe
>>>>>>> c1039c1e
<|MERGE_RESOLUTION|>--- conflicted
+++ resolved
@@ -306,9 +306,5 @@
         }
         super.handleTransportError(session, exception);
     }
-<<<<<<< HEAD
-} 
-=======
 }
-//hehe
->>>>>>> c1039c1e
+//hehe
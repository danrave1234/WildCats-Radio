--- conflicted
+++ resolved
@@ -1,24 +1,5 @@
-<<<<<<< HEAD
-"use client"
-
-import { useState, useEffect } from "react"
-import { Link, useLocation } from "react-router-dom"
-import {
-  UserCircleIcon,
-  ArrowRightOnRectangleIcon,
-  SunIcon,
-  MoonIcon,
-  Cog6ToothIcon,
-} from "@heroicons/react/24/outline"
-
-const Navbar = ({ userRole }) => {
-  const [isProfileOpen, setIsProfileOpen] = useState(false)
-  const [darkMode, setDarkMode] = useState(false)
-  const location = useLocation()
-=======
-import {useEffect, useState} from 'react';
-import { Link, useLocation, useNavigate } from 'react-router-dom';
-import { useAuth } from '../context/AuthContext';
+import { useState, useEffect } from 'react';
+import { Link, useLocation } from 'react-router-dom';
 import { 
   UserCircleIcon, 
   ArrowRightOnRectangleIcon,
@@ -26,37 +7,11 @@
   MoonIcon,
   Cog6ToothIcon
 } from '@heroicons/react/24/outline';
-import NotificationBell from './NotificationBell';
-
-const Navbar = () => {
-  const location = useLocation();
-  const navigate = useNavigate();
-  const { currentUser, logout } = useAuth();
-  const [isMobileMenuOpen, setIsMobileMenuOpen] = useState(false);
+
+const Navbar = ({ userRole }) => {
   const [isProfileOpen, setIsProfileOpen] = useState(false);
   const [darkMode, setDarkMode] = useState(false);
-  
-  const userRole = currentUser?.role;
-  
-  const handleLogout = () => {
-    logout();
-    navigate('/login');
-  };
-  
-  const isActive = (path) => {
-    return location.pathname === path ? 'bg-blue-700' : '';
-  };
-  
-  const navItems = [
-    { name: 'Dashboard', path: userRole === 'DJ' ? '/dj-dashboard' : userRole === 'ADMIN' ? '/admin' : '/dashboard', 
-      showFor: ['LISTENER', 'DJ', 'ADMIN'] },
-    { name: 'Schedule', path: '/schedule', showFor: ['LISTENER', 'DJ', 'ADMIN'] },
-    { name: 'Profile', path: '/profile', showFor: ['LISTENER', 'DJ', 'ADMIN'] },
-    { name: 'Settings', path: '/settings', showFor: ['LISTENER', 'DJ', 'ADMIN'] },
-  ];
-  
-  const filteredNavItems = navItems.filter(item => item.showFor.includes(userRole));
->>>>>>> 598d6ea3
+  const location = useLocation();
 
   // Toggle dark mode
   const toggleDarkMode = () => {
@@ -106,264 +61,152 @@
   }, [location])
 
   return (
-<<<<<<< HEAD
-      <nav className="bg-white dark:bg-gray-800 shadow-md">
-        <div className="max-w-7xl mx-auto px-4 sm:px-6 lg:px-8">
-          <div className="flex justify-between h-16">
-            <div className="flex items-center">
-              <Link to="/" className="flex-shrink-0 flex items-center">
-                <span className="text-maroon-700 dark:text-yellow-500 text-xl font-bold">WildCats Radio</span>
+    <nav className="bg-white dark:bg-gray-800 shadow-md">
+      <div className="max-w-7xl mx-auto px-4 sm:px-6 lg:px-8">
+        <div className="flex justify-between h-16">
+          <div className="flex items-center">
+            <Link to="/" className="flex-shrink-0 flex items-center">
+              <span className="text-blue-600 dark:text-blue-400 text-xl font-bold">WildCats Radio</span>
+            </Link>
+            <div className="hidden sm:ml-6 sm:flex sm:space-x-8">
+              {/* Show navigation links based on user role */}
+              {userRole === 'LISTENER' && (
+                  <Link
+                to="/dashboard"
+                className={`${
+                  location.pathname === '/dashboard'
+                    ? 'border-blue-500 text-gray-900 dark:text-white'
+                    : 'border-transparent text-gray-500 dark:text-gray-300 hover:text-gray-700 dark:hover:text-gray-200'
+                } inline-flex items-center px-1 pt-1 border-b-2 text-sm font-medium`}
+              >
+                Dashboard
               </Link>
-              <div className="hidden sm:ml-6 sm:flex sm:space-x-8">
-                {/* Show navigation links based on user role */}
-                {userRole === "LISTENER" && (
-                    <Link
-                        to="/dashboard"
-                        className={`${
-                            location.pathname === "/dashboard"
-                                ? "border-maroon-700 text-gray-900 dark:text-white"
-                                : "border-transparent text-gray-500 dark:text-gray-300 hover:text-gray-700 dark:hover:text-gray-200"
-                        } inline-flex items-center px-1 pt-1 border-b-2 text-sm font-medium`}
-                    >
-                      Dashboard
-                    </Link>
-                )}
-                {userRole === "DJ" && (
-                    <Link
-                        to="/dj-dashboard"
-                        className={`${
-                            location.pathname === "/dj-dashboard"
-                                ? "border-maroon-700 text-gray-900 dark:text-white"
-                                : "border-transparent text-gray-500 dark:text-gray-300 hover:text-gray-700 dark:hover:text-gray-200"
-                        } inline-flex items-center px-1 pt-1 border-b-2 text-sm font-medium`}
-                    >
-                      DJ Dashboard
-                    </Link>
-                )}
-
-                {userRole === "ADMIN" && (
-                    <Link
-                        to="/admin"
-                        className={`${
-                            location.pathname === "/admin"
-                                ? "border-maroon-700 text-gray-900 dark:text-white"
-                                : "border-transparent text-gray-500 dark:text-gray-300 hover:text-gray-700 dark:hover:text-gray-200"
-                        } inline-flex items-center px-1 pt-1 border-b-2 text-sm font-medium`}
-                    >
-                      Admin
-                    </Link>
-                )}
-                <Link
-                    to="/schedule"
-                    className={`${
-                        location.pathname === "/schedule"
-                            ? "border-maroon-700 text-gray-900 dark:text-white"
-                            : "border-transparent text-gray-500 dark:text-gray-300 hover:text-gray-700 dark:hover:text-gray-200"
-                    } inline-flex items-center px-1 pt-1 border-b-2 text-sm font-medium`}
+                  )}
+              {userRole === 'DJ' && (
+                  <Link
+                      to="/dj-dashboard"
+                      className={`${
+                          location.pathname === '/dj-dashboard'
+                              ? 'border-blue-500 text-gray-900 dark:text-white'
+                              : 'border-transparent text-gray-500 dark:text-gray-300 hover:text-gray-700 dark:hover:text-gray-200'
+                      } inline-flex items-center px-1 pt-1 border-b-2 text-sm font-medium`}
+                  >
+                    DJ Dashboard
+                  </Link>
+              )}
+
+              {userRole === 'ADMIN' && (
+                  <Link
+                      to="/admin"
+                      className={`${
+                          location.pathname === '/admin'
+                              ? 'border-blue-500 text-gray-900 dark:text-white'
+                              : 'border-transparent text-gray-500 dark:text-gray-300 hover:text-gray-700 dark:hover:text-gray-200'
+                      } inline-flex items-center px-1 pt-1 border-b-2 text-sm font-medium`}
+                  >
+                    Admin
+                  </Link>
+              )}
+              <Link
+                to="/schedule"
+                className={`${
+                  location.pathname === '/schedule'
+                    ? 'border-blue-500 text-gray-900 dark:text-white'
+                    : 'border-transparent text-gray-500 dark:text-gray-300 hover:text-gray-700 dark:hover:text-gray-200'
+                } inline-flex items-center px-1 pt-1 border-b-2 text-sm font-medium`}
+              >
+                Schedule
+              </Link>
+              
+
+            </div>
+          </div>
+          
+          {/* Profile dropdown */}
+          <div className="flex items-center profile-dropdown">
+            <div className="ml-3 relative">
+              <div>
+                <button
+                  onClick={() => setIsProfileOpen(!isProfileOpen)}
+                  className="flex text-sm rounded-full focus:outline-none focus:ring-2 focus:ring-offset-2 focus:ring-blue-500"
+                  id="user-menu"
+                  aria-expanded="false"
+                  aria-haspopup="true"
                 >
-                  Schedule
-                </Link>
+                  <span className="sr-only">Open user menu</span>
+                  <UserCircleIcon className="h-8 w-8 text-gray-600 dark:text-gray-300" />
+                </button>
               </div>
-            </div>
-
-            {/* Profile dropdown */}
-            <div className="flex items-center profile-dropdown">
-              <div className="ml-3 relative">
-                <div>
+              
+              {isProfileOpen && (
+                <div
+                  className="origin-top-right absolute right-0 mt-2 w-48 rounded-md shadow-lg py-1 bg-white dark:bg-gray-700 ring-1 ring-black ring-opacity-5 focus:outline-none z-10"
+                  role="menu"
+                  aria-orientation="vertical"
+                  aria-labelledby="user-menu"
+                >
+                  <div className="px-4 py-2 text-sm text-gray-700 dark:text-gray-200 border-b border-gray-200 dark:border-gray-600">
+                    <p className="font-medium">Signed in as</p>
+                    <p className="truncate">{userRole}</p>
+                  </div>
+                  
+                  <Link
+                    to="/profile"
+                    className="block px-4 py-2 text-sm text-gray-700 dark:text-gray-200 hover:bg-gray-100 dark:hover:bg-gray-600"
+                    role="menuitem"
+                  >
+                    <div className="flex items-center">
+                      <UserCircleIcon className="mr-2 h-5 w-5" />
+                      Your Profile
+                    </div>
+                  </Link>
+                  
                   <button
-                      onClick={() => setIsProfileOpen(!isProfileOpen)}
-                      className="flex text-sm rounded-full focus:outline-none focus:ring-2 focus:ring-offset-2 focus:ring-maroon-600"
-                      id="user-menu"
-                      aria-expanded="false"
-                      aria-haspopup="true"
-                  >
-                    <span className="sr-only">Open user menu</span>
-                    <UserCircleIcon className="h-8 w-8 text-gray-600 dark:text-gray-300" />
-                  </button>
-                </div>
-
-                {isProfileOpen && (
-                    <div
-                        className="origin-top-right absolute right-0 mt-2 w-48 rounded-md shadow-lg py-1 bg-white dark:bg-gray-700 ring-1 ring-black ring-opacity-5 focus:outline-none z-10"
-                        role="menu"
-                        aria-orientation="vertical"
-                        aria-labelledby="user-menu"
-                    >
-                      <div className="px-4 py-2 text-sm text-gray-700 dark:text-gray-200 border-b border-gray-200 dark:border-gray-600">
-                        <p className="font-medium">Signed in as</p>
-                        <p className="truncate">{userRole}</p>
-                      </div>
-
-                      <Link
-                          to="/profile"
-                          className="block px-4 py-2 text-sm text-gray-700 dark:text-gray-200 hover:bg-gray-100 dark:hover:bg-gray-600"
-                          role="menuitem"
-                      >
-                        <div className="flex items-center">
-                          <UserCircleIcon className="mr-2 h-5 w-5" />
-                          Your Profile
-                        </div>
-                      </Link>
-
-                      <button
-                          onClick={toggleDarkMode}
-                          className="w-full text-left block px-4 py-2 text-sm text-gray-700 dark:text-gray-200 hover:bg-gray-100 dark:hover:bg-gray-600"
-                          role="menuitem"
-                      >
-                        <div className="flex items-center justify-between">
-                          <div className="flex items-center">
-                            {darkMode ? <SunIcon className="mr-2 h-5 w-5" /> : <MoonIcon className="mr-2 h-5 w-5" />}
-                            {darkMode ? "Light Mode" : "Dark Mode"}
-                          </div>
-                        </div>
-                      </button>
-
-                      <Link
-                          to="/settings"
-                          className="block px-4 py-2 text-sm text-gray-700 dark:text-gray-200 hover:bg-gray-100 dark:hover:bg-gray-600"
-                          role="menuitem"
-                      >
-                        <div className="flex items-center">
-                          <Cog6ToothIcon className="mr-2 h-5 w-5" />
-                          Settings
-                        </div>
-                      </Link>
-
-                      <div className="border-t border-gray-200 dark:border-gray-600">
-                        <Link
-                            to="/logout"
-                            className="block px-4 py-2 text-sm text-gray-700 dark:text-gray-200 hover:bg-gray-100 dark:hover:bg-gray-600"
-                            role="menuitem"
-                        >
-                          <div className="flex items-center text-maroon-700 dark:text-yellow-500">
-                            <ArrowRightOnRectangleIcon className="mr-2 h-5 w-5" />
-                            Sign out
-                          </div>
-                        </Link>
+                    onClick={toggleDarkMode}
+                    className="w-full text-left block px-4 py-2 text-sm text-gray-700 dark:text-gray-200 hover:bg-gray-100 dark:hover:bg-gray-600"
+                    role="menuitem"
+                  >
+                    <div className="flex items-center justify-between">
+                      <div className="flex items-center">
+                        {darkMode ? (
+                          <SunIcon className="mr-2 h-5 w-5" />
+                        ) : (
+                          <MoonIcon className="mr-2 h-5 w-5" />
+                        )}
+                        {darkMode ? 'Light Mode' : 'Dark Mode'}
                       </div>
                     </div>
-                )}
-              </div>
+                  </button>
+                  
+                  <Link
+                    to="/settings"
+                    className="block px-4 py-2 text-sm text-gray-700 dark:text-gray-200 hover:bg-gray-100 dark:hover:bg-gray-600"
+                    role="menuitem"
+                  >
+                    <div className="flex items-center">
+                      <Cog6ToothIcon className="mr-2 h-5 w-5" />
+                      Settings
+                    </div>
+                  </Link>
+                  
+                  <div className="border-t border-gray-200 dark:border-gray-600">
+                    <Link
+                      to="/logout"
+                      className="block px-4 py-2 text-sm text-gray-700 dark:text-gray-200 hover:bg-gray-100 dark:hover:bg-gray-600"
+                      role="menuitem"
+                    >
+                      <div className="flex items-center text-red-600 dark:text-red-400">
+                        <ArrowRightOnRectangleIcon className="mr-2 h-5 w-5" />
+                        Sign out
+                      </div>
+                    </Link>
+                  </div>
+                </div>
+              )}
             </div>
           </div>
         </div>
-      </nav>
-  )
-}
-=======
-    <nav className="bg-blue-800 shadow-md">
-      <div className="mx-auto px-4 sm:px-6 lg:px-8">
-        <div className="flex items-center justify-between h-16">
-          <div className="flex items-center">
-            <div className="flex-shrink-0">
-              <Link to="/" className="text-white font-bold text-xl">
-                WildCats Radio
-              </Link>
-            </div>
-            
-            {/* Desktop menu */}
-            <div className="hidden md:block">
-              <div className="ml-10 flex items-baseline space-x-4">
-                {filteredNavItems.map((item) => (
-                  <Link
-                    key={item.name}
-                    to={item.path}
-                    className={`${isActive(item.path)} text-white hover:bg-blue-700 px-3 py-2 rounded-md text-sm font-medium`}
-                  >
-                    {item.name}
-                  </Link>
-                ))}
-              </div>
-            </div>
-          </div>
-          
-          <div className="hidden md:block">
-            <div className="ml-4 flex items-center md:ml-6">
-              <NotificationBell />
-              <div className="text-white mr-4">
-                {currentUser?.name || 'User'}
-                {userRole && <span className="ml-2 text-xs bg-blue-600 px-2 py-1 rounded">{userRole}</span>}
-              </div>
-              
-              <button
-                onClick={handleLogout}
-                className="text-white bg-blue-700 hover:bg-blue-600 px-3 py-2 rounded-md text-sm font-medium"
-              >
-                Logout
-              </button>
-            </div>
-          </div>
-          
-          {/* Mobile menu button */}
-          <div className="flex md:hidden">
-            <button
-              onClick={() => setIsMobileMenuOpen(!isMobileMenuOpen)}
-              className="inline-flex items-center justify-center p-2 rounded-md text-white hover:text-white hover:bg-blue-700 focus:outline-none"
-            >
-              <svg
-                className="h-6 w-6"
-                xmlns="http://www.w3.org/2000/svg"
-                fill="none"
-                viewBox="0 0 24 24"
-                stroke="currentColor"
-              >
-                {isMobileMenuOpen ? (
-                  <path
-                    strokeLinecap="round"
-                    strokeLinejoin="round"
-                    strokeWidth="2"
-                    d="M6 18L18 6M6 6l12 12"
-                  />
-                ) : (
-                  <path
-                    strokeLinecap="round"
-                    strokeLinejoin="round"
-                    strokeWidth="2"
-                    d="M4 6h16M4 12h16M4 18h16"
-                  />
-                )}
-              </svg>
-            </button>
-          </div>
-        </div>
       </div>
-      
-      {/* Mobile menu */}
-      {isMobileMenuOpen && (
-        <div className="md:hidden">
-          <div className="px-2 pt-2 pb-3 space-y-1 sm:px-3">
-            {filteredNavItems.map((item) => (
-                  <Link
-                key={item.name}
-                to={item.path}
-                className={`${
-                  isActive(item.path)
-                } text-white hover:bg-blue-700 block px-3 py-2 rounded-md text-base font-medium`}
-                onClick={() => setIsMobileMenuOpen(false)}
-              >
-                {item.name}
-              </Link>
-            ))}
-            
-            <div className="border-t border-blue-700 pt-2 mt-2">
-              <div className="text-white px-3 py-2">
-                {currentUser?.name || 'User'}
-                {userRole && <span className="ml-2 text-xs bg-blue-600 px-2 py-1 rounded">{userRole}</span>}
-                    </div>
-              
-              <button
-                onClick={handleLogout}
-                className="w-full text-left text-white hover:bg-blue-700 block px-3 py-2 rounded-md text-base font-medium"
-              >
-                Logout
-              </button>
-            </div>
-          </div>
-        </div>
-      )}
     </nav>
   );
 };
->>>>>>> 598d6ea3
-
-export default Navbar

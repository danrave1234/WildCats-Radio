--- conflicted
+++ resolved
@@ -5,20 +5,6 @@
 
 /**
  * Generates a unique idempotency key for API operations
-<<<<<<< HEAD
- * Uses a combination of timestamp and random values
- *
- * @returns {string} Unique idempotency key
- */
-export const generateIdempotencyKey = () => {
-  // Use timestamp and random values to create a UUID-like string
-  const timestamp = Date.now().toString(36);
-  const randomPart1 = Math.random().toString(36).substring(2, 11);
-  const randomPart2 = Math.random().toString(36).substring(2, 11);
-  const randomPart3 = Math.random().toString(36).substring(2, 11);
-
-  return `${timestamp}-${randomPart1}-${randomPart2}-${randomPart3}`;
-=======
  * @returns {string} Unique UUID v4 idempotency key
  */
 export const generateIdempotencyKey = () => {
@@ -27,15 +13,10 @@
     const v = c == 'x' ? r : (r & 0x3 | 0x8);
     return v.toString(16);
   });
->>>>>>> d4f7c354
 };
 
 /**
  * Generates an idempotency key with a prefix for better organization
-<<<<<<< HEAD
- *
-=======
->>>>>>> d4f7c354
  * @param {string} operation - Operation type (e.g., 'broadcast-start', 'broadcast-end')
  * @returns {string} Prefixed idempotency key
  */
@@ -46,24 +27,9 @@
 
 /**
  * Validates if a string looks like a valid idempotency key
-<<<<<<< HEAD
- * Basic validation - checks if it's a non-empty string
- *
-=======
->>>>>>> d4f7c354
  * @param {string} key - The key to validate
  * @returns {boolean} True if valid
  */
 export const isValidIdempotencyKey = (key) => {
   return typeof key === 'string' && key.trim().length > 0;
-<<<<<<< HEAD
-};
-
-export default {
-  generateIdempotencyKey,
-  generatePrefixedIdempotencyKey,
-  isValidIdempotencyKey,
-};
-=======
-};
->>>>>>> d4f7c354
+};
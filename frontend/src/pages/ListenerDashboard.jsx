"use client"

import { useState, useEffect, useRef } from "react";
import { useParams, useLocation, useNavigate } from "react-router-dom";
import {
  PlayIcon,
  PauseIcon,
  SpeakerWaveIcon,
  SpeakerXMarkIcon,
  PaperAirplaneIcon,
  MusicalNoteIcon,
  ArrowPathIcon,
  UserPlusIcon,
  ArrowRightOnRectangleIcon,
  ExclamationTriangleIcon,
} from "@heroicons/react/24/solid";
import { broadcastService, chatService, songRequestService, pollService, streamService } from "../services/api";
import { formatDistanceToNow } from 'date-fns';
import { useAuth } from "../context/AuthContext";
import { useStreaming } from "../context/StreamingContext";

export default function ListenerDashboard() {
  const { id: broadcastIdParam } = useParams();
  const location = useLocation();
  const navigate = useNavigate();
  const { currentUser } = useAuth();
  const isSpecificBroadcast = location.pathname.startsWith('/broadcast/');
  
  // Get streaming context
  const { 
    isLive,
    audioPlaying,
    volume,
    isMuted,
    listenerCount,
    toggleAudio,
    updateVolume,
    toggleMute,
    serverConfig
  } = useStreaming();
  
  // If we're accessing a specific broadcast by ID, set it as the current broadcast
  const targetBroadcastId = isSpecificBroadcast && broadcastIdParam ? parseInt(broadcastIdParam, 10) : null;
  const [streamError, setStreamError] = useState(null);

  // Original states from ListenerDashboard.jsx
  const [nextBroadcast, setNextBroadcast] = useState(null);
  const [currentBroadcastId, setCurrentBroadcastId] = useState(null);
  const [currentBroadcast, setCurrentBroadcast] = useState(null);

  // Chat state
  const [chatMessages, setChatMessages] = useState([]);
  const [chatMessage, setChatMessage] = useState('');

  // Song request state
  const [songRequest, setSongRequest] = useState({ title: '', artist: '' });

  // Poll state
  const [activePoll, setActivePoll] = useState(null);
  const [userVotes, setUserVotes] = useState({});
  
  // UI state
  const [activeTab, setActiveTab] = useState("song");
  const [showScrollBottom, setShowScrollBottom] = useState(false);
  const [pollLoading, setPollLoading] = useState(false);
  const [_currentSong, _setCurrentSong] = useState(null);

  // Local audio state for the dashboard player (separate from streaming context)
  const [localAudioPlaying, setLocalAudioPlaying] = useState(false);
  
  // Local listener count state (fallback if streaming context doesn't update)
  const [localListenerCount, setLocalListenerCount] = useState(0);
  
  // Poll selection state
  const [selectedPollOption, setSelectedPollOption] = useState(null);
  
  // Chat timestamp update state
  const [_chatTimestampTick, _setChatTimestampTick] = useState(0);
  
  // WebSocket references for interactions
  const chatWsRef = useRef(null);
  const songRequestWsRef = useRef(null);
  const pollWsRef = useRef(null);
  const broadcastWsRef = useRef(null);
  
  // UI refs
  const chatContainerRef = useRef(null);
  const abortControllerRef = useRef(null);
  
  // Audio refs from ListenerDashboard2.jsx
  const audioRef = useRef(null);
  const statusCheckInterval = useRef(null);
  const wsRef = useRef(null);
  const wsConnectingRef = useRef(false);
  const heartbeatInterval = useRef(null);

  // Navigation functions
  const handleLoginRedirect = () => {
    navigate('/login');
  };

  const handleRegisterRedirect = () => {
    navigate('/register');
  };

  // Load current broadcast on component mount
  useEffect(() => {
    const fetchCurrentBroadcast = async () => {
      try {
        // If we're looking at a specific broadcast by ID
        if (targetBroadcastId) {
          const response = await broadcastService.getById(targetBroadcastId);
          setCurrentBroadcast(response.data);
          setCurrentBroadcastId(targetBroadcastId);
          return;
        }
        
        // Otherwise, get the active broadcast
        const activeBroadcast = await broadcastService.getActiveBroadcast();
        if (activeBroadcast) {
          setCurrentBroadcast(activeBroadcast);
          setCurrentBroadcastId(activeBroadcast.id);
          return;
        }
        
        // If no active broadcast, get the next scheduled broadcast
        const upcomingResponse = await broadcastService.getUpcoming();
        if (upcomingResponse.data && upcomingResponse.data.length > 0) {
          setNextBroadcast(upcomingResponse.data[0]); // Get the first upcoming broadcast
        }
      } catch (error) {
        console.error('Error fetching broadcast information:', error);
        setStreamError('Failed to load broadcast information');
      }
    };
    
    fetchCurrentBroadcast();
  }, [targetBroadcastId]);

  // Handle play/pause
  const handlePlayPause = () => {
    try {
      toggleAudio();
    } catch (error) {
      console.error('Error toggling audio:', error);
      setStreamError('Failed to control audio playback');
    }
  };

  // Handle volume change
  const handleVolumeChange = (e) => {
    const newVolume = parseInt(e.target.value);
    updateVolume(newVolume);
  };

  // Handle mute toggle
  const handleMuteToggle = () => {
    toggleMute();
  };

  // Refresh stream function
  const refreshStream = () => {
    if (audioRef.current && serverConfig?.streamUrl) {
      const wasPlaying = audioPlaying;
      audioRef.current.pause();
      audioRef.current.src = '';
      
      setTimeout(() => {
        audioRef.current.src = serverConfig.streamUrl;
        audioRef.current.load();
        
        if (wasPlaying) {
          audioRef.current.play().catch(error => {
            console.error('Error restarting playback:', error);
            setStreamError('Failed to restart playback. Please try again.');
          });
        }
      }, 100);
    }
  };

  // Initialize audio element when serverConfig is available
  useEffect(() => {
    console.log('Audio initialization useEffect called:', {
      serverConfigExists: !!serverConfig,
      audioRefCurrentExists: !!audioRef.current,
      streamUrl: serverConfig?.streamUrl
    });
    
    if (serverConfig && !audioRef.current) {
      console.log('Initializing audio element with stream URL:', serverConfig.streamUrl);
      audioRef.current = new Audio();
      audioRef.current.preload = 'none';
      audioRef.current.volume = isMuted ? 0 : volume / 100;
      
      // Add event listeners for audio events
      audioRef.current.onloadstart = () => console.log('Audio loading started');
      audioRef.current.oncanplay = () => console.log('Audio can start playing');
      audioRef.current.onplay = () => console.log('Audio play event fired');
      audioRef.current.onpause = () => console.log('Audio pause event fired');
      audioRef.current.onerror = (e) => {
        console.error('Audio error:', e);
        console.error('Audio error details:', {
          error: e.target?.error,
          code: e.target?.error?.code,
          message: e.target?.error?.message,
          networkState: e.target?.networkState,
          readyState: e.target?.readyState,
          src: e.target?.src
        });
        setStreamError('Audio playback error. Please try refreshing or check your internet connection.');
      };
    }
    
    return () => {
      // Cleanup audio element on unmount
      if (audioRef.current) {
        audioRef.current.pause();
        audioRef.current.src = '';
        audioRef.current = null;
      }
    };
  }, [serverConfig, volume, isMuted]);

  // WebSocket connection for real-time updates
  useEffect(() => {
    if (!serverConfig) return;

    let reconnectTimer = null;
    let isReconnecting = false;
    let wsInstance = null;
    let wsConnectionAttemptCount = 0;
    const MAX_CONNECTION_ATTEMPTS = 5;

    // Function to connect WebSocket with proper error handling
    const connectWebSocket = () => {
      if (reconnectTimer) {
        clearTimeout(reconnectTimer);
        reconnectTimer = null;
      }

      // Prevent duplicate connections
      if (isReconnecting || wsConnectingRef.current) return;
      
      // Increment connection attempt counter
      wsConnectionAttemptCount++;
      
      // Use a delay to avoid React StrictMode double-mounting issues
      // Increase delay for subsequent attempts
      const connectionDelay = Math.min(300 * wsConnectionAttemptCount, 2000);
      console.log(`Delaying WebSocket connection by ${connectionDelay}ms (attempt ${wsConnectionAttemptCount})`);
      
      reconnectTimer = setTimeout(() => {
        isReconnecting = true;
        wsConnectingRef.current = true;

        // Simple WebSocket URL construction
        // For deployed environments, always use secure WebSocket (wss)
        // For localhost development, use ws
        const wsProtocol = window.location.hostname === 'localhost' ? 'ws' : 'wss';
        
        // Check if we should use localhost instead of the deployed backend
        // Force useLocalBackend to true to ensure we're using the local backend
        const useLocalBackend = true; // Override the environment variable
        
        let wsBaseUrl;
        if (useLocalBackend) {
          wsBaseUrl = 'localhost:8080';
        } else {
          wsBaseUrl = import.meta.env.VITE_WS_BASE_URL;
        }
        
      const cleanHost = wsBaseUrl.replace(/^(https?:\/\/|wss?:\/\/)/, '');
      
      // Get JWT token for authentication
      const getCookie = (name) => {
        const value = `; ${document.cookie}`;
        const parts = value.split(`; ${name}=`);
        if (parts.length === 2) return decodeURIComponent(parts.pop().split(';').shift());
        return null;
      };
      
      const token = getCookie('token');
      const listenerWsUrl = `${wsProtocol}://${cleanHost}/ws/listener${token ? `?token=${encodeURIComponent(token)}` : ''}`;

      console.log('Using WebSocket URL:', listenerWsUrl.replace(/token=[^&]*/, 'token=***'));

      try {
          console.log('Listener Dashboard connecting to WebSocket with authentication');

          // Close existing connection if any
          if (wsRef.current) {
            try {
              // First remove handlers to prevent reconnection logic from firing
              wsRef.current.onclose = null;
              wsRef.current.onerror = null;
              
              if (wsRef.current.readyState !== WebSocket.CLOSING && 
                  wsRef.current.readyState !== WebSocket.CLOSED) {
                wsRef.current.close(1000, "Replacing connection");
            }
          } catch (e) {
              console.warn('Error closing existing WebSocket:', e);
          }
        }

          // Create new connection with authentication
          wsInstance = new WebSocket(listenerWsUrl);
          wsRef.current = wsInstance;

          // Set up event handlers
        wsInstance.onopen = () => {
            console.log('WebSocket connected for listener updates');
            isReconnecting = false;
            wsConnectingRef.current = false;
            wsConnectionAttemptCount = 0; // Reset counter on successful connection

            // Send initial status
          setTimeout(() => {
            if (wsRef.current && wsRef.current.readyState === WebSocket.OPEN) {
                const currentlyPlaying = audioRef.current && !audioRef.current.paused && localAudioPlaying;
                if (currentlyPlaying) {
                  const message = {
                    type: 'LISTENER_STATUS',
                    action: 'START_LISTENING',
                    broadcastId: currentBroadcastId,
                    userId: currentUser?.id || null,
                    userName: currentUser?.firstName || currentUser?.name || 'Anonymous Listener',
                    timestamp: Date.now()
                  };
                  wsRef.current.send(JSON.stringify(message));
                  console.log('Sent initial listener status on WebSocket connect: listening', message);
                } else {
                  console.log('WebSocket connected but not currently listening');
                }
              }
            }, 100);

            // Set up heartbeat
          if (heartbeatInterval.current) {
              clearInterval(heartbeatInterval.current);
          }

          heartbeatInterval.current = setInterval(() => {
            if (wsRef.current && wsRef.current.readyState === WebSocket.OPEN && audioRef.current) {
                const currentlyPlaying = !audioRef.current.paused && localAudioPlaying;
              if (currentlyPlaying) {
                  const message = {
                    type: 'LISTENER_STATUS',
                    action: 'HEARTBEAT',
                    broadcastId: currentBroadcastId,
                    userId: currentUser?.id || null,
                    userName: currentUser?.firstName || currentUser?.name || 'Anonymous Listener',
                    timestamp: Date.now()
                  };
                  wsRef.current.send(JSON.stringify(message));
                  console.log('Heartbeat: Sent listener status (listening)', message);
                }
              }
            }, 15000);
          };

        wsInstance.onmessage = (event) => {
          try {
              const data = JSON.parse(event.data);
              console.log('WebSocket message received:', data);

            if (data.type === 'STREAM_STATUS') {
                console.log('ListenerDashboard: Stream status updated via WebSocket:', data.isLive);
                
                // Update local listener count if provided
                if (data.listenerCount !== undefined) {
                  console.log('ListenerDashboard: Updating listener count to:', data.listenerCount);
                  setLocalListenerCount(data.listenerCount);
                }
            }
          } catch (error) {
              console.error('Error parsing WebSocket message:', error);
          }
          };

        wsInstance.onclose = (event) => {
            console.log(`WebSocket disconnected with code ${event.code}, reason: ${event.reason}`);
            isReconnecting = false;
            wsConnectingRef.current = false;

          if (heartbeatInterval.current) {
              clearInterval(heartbeatInterval.current);
              heartbeatInterval.current = null;
            }

            // Only reconnect on unexpected close and if we haven't exceeded max attempts
            if (event.code !== 1000 && event.code !== 1001 && wsConnectionAttemptCount < MAX_CONNECTION_ATTEMPTS) {
              console.log(`Attempting to reconnect WebSocket in ${3000 * wsConnectionAttemptCount}ms (attempt ${wsConnectionAttemptCount})`);
              reconnectTimer = setTimeout(connectWebSocket, 3000 * wsConnectionAttemptCount);
            } else if (wsConnectionAttemptCount >= MAX_CONNECTION_ATTEMPTS) {
              console.log(`Maximum connection attempts (${MAX_CONNECTION_ATTEMPTS}) reached. Stopping reconnection attempts.`);
            }
          };

        wsInstance.onerror = (error) => {
            console.error('WebSocket error:', error);
            // Don't set isReconnecting to false here, let onclose handle it
          };
      } catch (error) {
          console.error('Error creating WebSocket:', error);
          isReconnecting = false;
          wsConnectingRef.current = false;
          
          if (wsConnectionAttemptCount < MAX_CONNECTION_ATTEMPTS) {
            reconnectTimer = setTimeout(connectWebSocket, 3000 * wsConnectionAttemptCount);
          }
        }
      }, connectionDelay); // Delay to avoid React StrictMode issues
    };

    // Initial connection
    connectWebSocket();

    // Cleanup function
    return () => {
      if (reconnectTimer) {
        clearTimeout(reconnectTimer);
      }

      if (heartbeatInterval.current) {
        clearInterval(heartbeatInterval.current);
        heartbeatInterval.current = null;
      }

      if (wsRef.current) {
        try {
          console.log('Closing WebSocket due to component unmount');
          
          // Send stop listening message if currently playing
          if (wsRef.current.readyState === WebSocket.OPEN && localAudioPlaying) {
            const message = {
              type: 'LISTENER_STATUS',
              action: 'STOP_LISTENING',
              broadcastId: currentBroadcastId,
              userId: currentUser?.id || null,
              userName: currentUser?.firstName || currentUser?.name || 'Anonymous Listener',
              timestamp: Date.now()
            };
            wsRef.current.send(JSON.stringify(message));
            console.log('Sent listener stop message due to component unmount:', message);
          }
          
          // Remove event handlers first
          wsRef.current.onclose = null;
          wsRef.current.onerror = null;
          wsRef.current.onmessage = null;
          wsRef.current.onopen = null;
          
          wsRef.current.close(1000, 'Component unmounting');
        } catch (e) {
          console.warn('Error closing WebSocket during cleanup:', e);
        }
      }
    };
  }, [currentBroadcastId]); // Removed isLive dependency and unnecessary dependencies to prevent unnecessary re-runs

  // Send player status when playing state changes
  useEffect(() => {
    if (wsRef.current && wsRef.current.readyState === WebSocket.OPEN) {
      console.log('Sent player status to server:', audioPlaying ? 'playing' : 'paused')
    }
  }, [audioPlaying])

  // Stream status checking from ListenerDashboard2.jsx
  useEffect(() => {
    if (!serverConfig) return

    const checkStatus = () => {
      // Skip polling if WebSocket is connected and working
      if (wsRef.current?.readyState === WebSocket.OPEN) {
        console.log('Skipping status poll - WebSocket is active')
        return
      }

      streamService.getStatus()
        .then(response => {
          console.log("Backend stream status:", response.data)

          if (response.data && response.data.data) {
            const statusData = response.data.data
            console.log('Stream status updated via HTTP:', statusData.live)
          }
        })
        .catch(error => {
          console.error('Error checking status:', error)
        })
    }

    // Initial check
    checkStatus()
    
    // Minimal polling since WebSocket handles real-time updates
    // Only check occasionally for server health when WebSocket isn't available
    statusCheckInterval.current = setInterval(checkStatus, 120000) // Check every 2 minutes instead of 30s

    return () => {
      if (statusCheckInterval.current) {
        clearInterval(statusCheckInterval.current)
      }
    }
  }, [serverConfig])

  // Handle volume changes
  useEffect(() => {
    if (audioRef.current) {
      const newVolume = isMuted ? 0 : volume / 100
      audioRef.current.volume = newVolume
      console.log('Volume updated to:', newVolume)
    }
  }, [volume, isMuted])

  // Add this helper function at the top of the component
  const isAtBottom = (container) => {
    if (!container) return true;
    const { scrollTop, scrollHeight, clientHeight } = container;
    return Math.abs(scrollHeight - clientHeight - scrollTop) < 10;
  };

  // Function to scroll to bottom
  const scrollToBottom = () => {
    const container = chatContainerRef.current;
    if (container) {
      container.scrollTop = container.scrollHeight;
    }
  };

  // Fetch initial chat messages when broadcast becomes available
  useEffect(() => {
    // Guard: Only fetch if we have a valid broadcast ID
    if (!currentBroadcastId || currentBroadcastId <= 0) {
      setChatMessages([]); // Clear messages when no valid broadcast
      return;
    }

    const fetchChatMessages = async () => {
      try {
        // Cancel any previous request
        if (abortControllerRef.current) {
          abortControllerRef.current.abort();
        }

        // Create new abort controller for this request
        abortControllerRef.current = new AbortController();

        // Clear old messages immediately when switching broadcasts
        setChatMessages([]);

        const response = await chatService.getMessages(currentBroadcastId);

        // Double-check that the response is for the current broadcast
        const newMessages = response.data.filter(msg => msg.broadcastId === currentBroadcastId);

        // Check if we're at the bottom before updating messages
        const container = chatContainerRef.current;
        const wasAtBottom = isAtBottom(container);

        // Update messages only if still the same broadcast
        if (currentBroadcastId === currentBroadcastId) {
          setChatMessages(newMessages);

          // Only scroll if user was already at the bottom
          if (wasAtBottom) {
            setTimeout(() => {
              if (container) {
                container.scrollTop = container.scrollHeight;
              }
            }, 100);
          }
        }
      } catch (error) {
        // Ignore aborted requests
        if (error.name === 'AbortError') {
          return;
        }
        console.error("Listener Dashboard: Error fetching chat messages:", error);
      }
    };

    fetchChatMessages();

    // Only use polling as fallback if WebSocket is not available AND not live
    // Remove polling since WebSocket should handle real-time updates
    // Keep only for development/debugging if needed

    return () => {
      if (abortControllerRef.current) {
        abortControllerRef.current.abort();
      }
      setChatMessages([]);
    };
  }, [currentBroadcastId, isLive]);

  // Setup WebSocket connections for real-time updates after initial data is loaded
  // This replaces most HTTP polling with real-time WebSocket communication:
  // - Chat messages: Real-time via WebSocket
  // - Song requests: Real-time via WebSocket  
  // - Poll updates: Real-time via WebSocket
  // - Broadcast status: Real-time via WebSocket
  // - Listener count: Real-time via WebSocket
  useEffect(() => {
    // Guard: Only setup WebSockets if we have a valid broadcast ID
    // We allow unauthenticated users to connect to WebSockets for listening to chat/polls
    if (!currentBroadcastId || currentBroadcastId <= 0) {
      // Cleanup any existing connections when no valid broadcast
      if (chatWsRef.current) {
        chatWsRef.current.disconnect();
        chatWsRef.current = null;
      }
      if (songRequestWsRef.current) {
        songRequestWsRef.current.disconnect();
        songRequestWsRef.current = null;
      }
      if (pollWsRef.current) {
        pollWsRef.current.disconnect();
        pollWsRef.current = null;
      }
      if (broadcastWsRef.current) {
        broadcastWsRef.current.disconnect();
        broadcastWsRef.current = null;
      }
      return;
    }

    console.log('Listener Dashboard: Setting up WebSocket connections for broadcast:', currentBroadcastId);

    // Setup Chat WebSocket
    const setupChatWebSocket = async () => {
      try {
        // Clean up any existing connection first
        if (chatWsRef.current) {
          console.log('Listener Dashboard: Cleaning up existing chat WebSocket');
          chatWsRef.current.disconnect();
          chatWsRef.current = null;
        }

<<<<<<< HEAD
        console.log('Listener Dashboard: Setting up chat WebSocket for broadcast:', currentBroadcastId);

        // Add connection status tracking
        let wsConnected = false;

=======
>>>>>>> e6876be2
        const connection = await chatService.subscribeToChatMessages(currentBroadcastId, (newMessage) => {
          // Set connection status to true on first message - this confirms WebSocket is working
          if (!wsConnected) {
            wsConnected = true;
            console.log('Listener Dashboard: WebSocket confirmed working');
          }

          // Double-check the message is for the current broadcast
          if (newMessage.broadcastId === currentBroadcastId) {
<<<<<<< HEAD
            console.log('Listener Dashboard: Received new chat message:', newMessage);

            // Important: Use functional update with proper immutability
=======
>>>>>>> e6876be2
            setChatMessages(prev => {
              // Check if message already exists to avoid duplicates
              const exists = prev.some(msg => msg.id === newMessage.id);
              if (exists) {
                return prev;
              }

              // Create a new array instead of modifying the existing one
              const wasAtBottom = isAtBottom(chatContainerRef.current);

              // Use spread operator for a new array and sort properly
              const updated = [...prev, newMessage].sort((a, b) =>
                  new Date(a.createdAt) - new Date(b.createdAt)
              );

              if (wasAtBottom) {
                setTimeout(scrollToBottom, 50);
              }

<<<<<<< HEAD
              // Make this more visible in logs
              console.log('Listener Dashboard: WEBSOCKET UPDATE - New message count:', updated.length);
=======
>>>>>>> e6876be2
              return updated;
            });
          }
        });

        // Add a connection status check
        setTimeout(() => {
          if (!wsConnected) {
            console.warn('Listener Dashboard: WebSocket not confirmed working after 3 seconds, refreshing messages');
            // Fallback - fetch messages again if WebSocket isn't working
            chatService.getMessages(currentBroadcastId).then(response => {
              setChatMessages(response.data);
            }).catch(error => {
              console.error('Listener Dashboard: Error fetching messages during fallback:', error);
            });
          }
        }, 3000);

        chatWsRef.current = connection;
        console.log('Listener Dashboard: Chat WebSocket connected successfully');
      } catch (error) {
        console.error('Listener Dashboard: Failed to connect chat WebSocket:', error);

        // Important: Fallback to polling on WebSocket failure
        const pollInterval = setInterval(() => {
          if (currentBroadcastId) {
            console.log('Listener Dashboard: Polling for messages due to WebSocket failure');
            chatService.getMessages(currentBroadcastId)
                .then(response => {
                  setChatMessages(response.data);
                })
                .catch(error => {
                  console.error('Listener Dashboard: Error polling messages:', error);
                });
          } else {
            clearInterval(pollInterval);
          }
        }, 5000);

        // Store interval ref for cleanup
        chatWsRef.current = {
          disconnect: () => clearInterval(pollInterval),
          isConnected: () => false
        };
      }
    };

    // Setup Song Request WebSocket
    const setupSongRequestWebSocket = async () => {
      try {
        // Clean up any existing connection first
        if (songRequestWsRef.current) {
          console.log('Listener Dashboard: Cleaning up existing song request WebSocket');
          songRequestWsRef.current.disconnect();
          songRequestWsRef.current = null;
        }

        const connection = await songRequestService.subscribeToSongRequests(currentBroadcastId, (newRequest) => {
          // Double-check the request is for the current broadcast
          if (newRequest.broadcastId === currentBroadcastId) {
            // You can add notification logic here if needed
          }
        });
        songRequestWsRef.current = connection;
        console.log('Listener Dashboard: Song request WebSocket connected successfully');
      } catch (error) {
        console.error('Listener Dashboard: Failed to connect song request WebSocket:', error);
      }
    };

    // Setup Poll WebSocket
    const setupPollWebSocket = async () => {
      try {
        // Clean up any existing connection first
        if (pollWsRef.current) {
          console.log('Listener Dashboard: Cleaning up existing poll WebSocket');
          pollWsRef.current.disconnect();
          pollWsRef.current = null;
        }

        const connection = await pollService.subscribeToPolls(currentBroadcastId, (data) => {
          console.log('Listener Dashboard: Received poll WebSocket message:', data);
          switch (data.type) {
            case 'NEW_POLL':
              if (data.poll && data.poll.isActive) {
                console.log('Listener Dashboard: New poll received:', data.poll);
                setActivePoll({
                  ...data.poll,
                  totalVotes: data.poll.options.reduce((sum, option) => sum + (option.votes || 0), 0),
                  userVoted: false
                });
                // Reset selection for new poll
                setSelectedPollOption(null);
              }
              break;

            case 'POLL_VOTE':
              // Handle real-time vote updates
              if (data.pollId === activePoll?.id && data.poll) {
                console.log('Listener Dashboard: Poll vote update received:', data.poll);
                setActivePoll(prev => prev ? {
                  ...prev,
                  options: data.poll.options || prev.options,
                  totalVotes: data.poll.totalVotes || (data.poll.options ? data.poll.options.reduce((sum, option) => sum + (option.votes || 0), 0) : prev.totalVotes)
                } : null);
              }
              break;

            case 'POLL_UPDATED':
              if (data.poll && !data.poll.isActive && activePoll?.id === data.poll.id) {
                console.log('Listener Dashboard: Poll ended:', data.poll);
                setActivePoll(null);
                setSelectedPollOption(null);
              }
              break;

            case 'POLL_RESULTS':
              if (data.pollId === activePoll?.id && data.results) {
                console.log('Listener Dashboard: Poll results update received:', data.results);
                setActivePoll(prev => prev ? {
                  ...prev,
                  options: data.results.options,
                  totalVotes: data.results.totalVotes
                } : null);
              }
              break;
              
            default:
              console.log('Listener Dashboard: Unknown poll message type:', data.type);
          }
        });
        pollWsRef.current = connection;
        console.log('Listener Dashboard: Poll WebSocket connected successfully');
      } catch (error) {
        console.error('Listener Dashboard: Failed to connect poll WebSocket:', error);
      }
    };

    // Setup Broadcast WebSocket for broadcast-level updates
    const setupBroadcastWebSocket = async () => {
      try {
        // Clean up any existing connection first
        if (broadcastWsRef.current) {
          console.log('Listener Dashboard: Cleaning up existing broadcast WebSocket');
          broadcastWsRef.current.disconnect();
          broadcastWsRef.current = null;
        }

        // Use the broadcast service from api.js
        const connection = await broadcastService.subscribeToBroadcastUpdates(currentBroadcastId, (message) => {
          
          switch (message.type) {
            case 'BROADCAST_STARTED':
              console.log('Stream started via WebSocket');
              break;
              
            case 'BROADCAST_ENDED':
              console.log('Stream ended via WebSocket');
              break;
              
            case 'LISTENER_COUNT_UPDATE':
              console.log('Listener count updated via WebSocket:', message.data?.listenerCount || 0);
              break;
              
            case 'BROADCAST_STATUS_UPDATE':
              console.log('Broadcast status updated via WebSocket:', message.broadcast.status === 'LIVE');
              break;
              
            case 'LISTENER_JOINED':
              // Update listener count if provided
              console.log('Listener joined via WebSocket:', message.data?.listenerCount !== undefined ? message.data.listenerCount : 0);
              break;
              
            case 'LISTENER_LEFT':
              // Update listener count if provided
              console.log('Listener left via WebSocket:', message.data?.listenerCount !== undefined ? message.data.listenerCount : 0);
              break;
              
            default:
              // Unknown message type - can be safely ignored
          }
        });
        
        broadcastWsRef.current = connection;
        console.log('Listener Dashboard: Broadcast WebSocket connected successfully');
      } catch (error) {
        console.error('Listener Dashboard: Failed to connect broadcast WebSocket:', error);
      }
    };

    // Setup WebSockets immediately - no delay needed with proper guards
    setupChatWebSocket();
    setupSongRequestWebSocket();
    setupPollWebSocket();
    setupBroadcastWebSocket();

    return () => {
      console.log('Listener Dashboard: Cleaning up WebSocket connections for broadcast:', currentBroadcastId);
      if (chatWsRef.current) {
        chatWsRef.current.disconnect();
        chatWsRef.current = null;
      }
      if (songRequestWsRef.current) {
        songRequestWsRef.current.disconnect();
        songRequestWsRef.current = null;
      }
      if (pollWsRef.current) {
        pollWsRef.current.disconnect();
        pollWsRef.current = null;
      }
      if (broadcastWsRef.current) {
        broadcastWsRef.current.disconnect();
        broadcastWsRef.current = null;
      }
    };
  }, [currentBroadcastId]); // Removed chatMessages.length and activePoll?.id dependencies to prevent unnecessary re-runs

  // Update chat timestamps every minute
  useEffect(() => {
    const interval = setInterval(() => {
      _setChatTimestampTick(prev => prev + 1);
    }, 60000); // Update every minute

    return () => clearInterval(interval);
  }, []);

  // Update the scroll event listener
  useEffect(() => {
    const container = chatContainerRef.current;
    if (!container) return;

    const handleScroll = () => {
      setShowScrollBottom(!isAtBottom(container));
    };

    container.addEventListener('scroll', handleScroll);
    return () => container.removeEventListener('scroll', handleScroll);
  }, []);

  // Handle chat submission
  const handleChatSubmit = async (e) => {
    e.preventDefault();
    if (!currentUser) {
      handleLoginRedirect();
      return;
    }
    if (!chatMessage.trim() || !currentBroadcastId) return;

    // Validate message length
    if (chatMessage.length > 1500) {
      alert("Message cannot exceed 1500 characters");
      return;
    }

    const messageToSend = chatMessage.trim();
    setChatMessage(''); // Clear input immediately for better UX

    try {
      // Create message object to send to the server
      const messageData = {
        content: messageToSend
      };

      // Send message to the server
      const response = await chatService.sendMessage(currentBroadcastId, messageData);

      // Important: Always fetch messages after sending to ensure consistency
      const updatedMessages = await chatService.getMessages(currentBroadcastId);

      // Update local state with fresh data from server
      setChatMessages(updatedMessages.data);

      // Always scroll to bottom after sending your own message
      scrollToBottom();
    } catch (error) {
      console.error("Error sending chat message:", error);
      if (error.response?.data?.message?.includes("1500 characters")) {
        alert("Message cannot exceed 1500 characters");
      } else {
        alert("Failed to send message. Please try again.");
      }
      setChatMessage(messageToSend); // Restore the message if sending failed
    }
  };

  // Check if a broadcast is live
  useEffect(() => {
    const checkBroadcastStatus = async () => {
      // Skip polling if WebSocket is connected and handling broadcast updates
      if (broadcastWsRef.current?.isConnected && broadcastWsRef.current.isConnected()) {
        console.log('Skipping broadcast status poll - WebSocket is handling updates')
        return
      }

      try {
        // If we have a target broadcast ID (from URL), use that
        if (targetBroadcastId && !isNaN(targetBroadcastId)) {
          try {
            // Fetch the specific broadcast
            const broadcastResponse = await broadcastService.getBroadcast(targetBroadcastId);
            const targetBroadcast = broadcastResponse.data;
            
            if (targetBroadcast) {
              setCurrentBroadcastId(targetBroadcast.id);
              setCurrentBroadcast(targetBroadcast);
              console.log("Target broadcast loaded:", targetBroadcast);
              return; // Exit early since we found our target broadcast
            }
          } catch (error) {
            console.error("Error fetching target broadcast:", error);
            // Continue to fetch live broadcasts as fallback
          }
        }
        
        // Fetch live broadcasts from API
        const response = await broadcastService.getLive();
        const liveBroadcasts = response.data;

        // If there are any live broadcasts, set isLive to true
        if (liveBroadcasts && liveBroadcasts.length > 0) {
          console.log("Live broadcast:", liveBroadcasts[0]);
          } else {
          console.log("No live broadcasts found");
        }
      } catch (error) {
        console.error("Error checking broadcast status:", error);
      }
    }

    // Initial check
    checkBroadcastStatus();
    
    // Very minimal polling since WebSocket handles all real-time broadcast updates
    // Only check occasionally for fallback scenarios or initial setup
    const interval = setInterval(checkBroadcastStatus, 600000); // Check every 10 minutes instead of 5 minutes

    return () => clearInterval(interval);
  }, [targetBroadcastId]); // Add targetBroadcastId as dependency

  // Fetch active polls for the current broadcast
  useEffect(() => {
    if (currentBroadcastId && isLive) {
      const fetchActivePolls = async () => {
        try {
          const response = await pollService.getActivePollsForBroadcast(currentBroadcastId);

          if (response.data && response.data.length > 0) {
            // Get the first active poll
            const activePoll = response.data[0];

            // Check if the user has already voted
            try {
              const hasVotedResponse = await pollService.hasUserVoted(activePoll.id);

              if (hasVotedResponse.data) {
                // User has voted, get their vote
                const userVoteResponse = await pollService.getUserVote(activePoll.id);
                setUserVotes(prev => ({ ...prev, [activePoll.id]: userVoteResponse.data }));

                // Get poll results
                const resultsResponse = await pollService.getPollResults(activePoll.id);

                // Combine poll data with results
                setActivePoll({
                  ...activePoll,
                  options: resultsResponse.data.options,
                  totalVotes: resultsResponse.data.totalVotes,
                  userVoted: true,
                  userVotedFor: userVoteResponse.data.optionId
                });
              } else {
                // User hasn't voted
                setActivePoll({
                  ...activePoll,
                  totalVotes: activePoll.options.reduce((sum, option) => sum + option.votes, 0),
                  userVoted: false
                });
              }
            } catch (error) {
              console.error("Error checking user vote:", error);
              setActivePoll({
                ...activePoll,
                totalVotes: activePoll.options.reduce((sum, option) => sum + option.votes, 0),
                userVoted: false
              });
            }
          } else {
            setActivePoll(null);
          }
        } catch (error) {
          console.error("Error fetching active polls:", error);
        }
      };

      fetchActivePolls();

      // Minimal polling since WebSocket handles all poll updates in real-time
      // Only check very occasionally as fallback
      const interval = setInterval(fetchActivePolls, 300000); // Check every 5 minutes instead of 1 minute

      return () => clearInterval(interval);
    } else {
      // Reset poll when no broadcast is live
      setActivePoll(null);
    }
  }, [currentBroadcastId, isLive]);

  // Toggle play/pause with enhanced logic from ListenerDashboard2.jsx
  const togglePlay = async () => {
    console.log('Toggle play called, current state:', { 
      localAudioPlaying, 
      wsReadyState: wsRef.current?.readyState,
      audioRefExists: !!audioRef.current,
      serverConfigExists: !!serverConfig,
      streamUrl: serverConfig?.streamUrl
    })

    if (!audioRef.current || !serverConfig) {
      console.error('Audio player not ready:', {
        audioRefCurrent: !!audioRef.current,
        serverConfig: !!serverConfig,
        serverConfigStreamUrl: serverConfig?.streamUrl
      });
      setStreamError("Audio player not ready. Please wait...")
      return
    }

    try {
      if (localAudioPlaying) {
        console.log('Pausing playback')
        audioRef.current.pause()
        setLocalAudioPlaying(false); // Update local state
        console.log('Stream paused')
        
        // Notify server that listener stopped playing
        if (wsRef.current && wsRef.current.readyState === WebSocket.OPEN) {
          const message = {
            type: 'LISTENER_STATUS',
            action: 'STOP_LISTENING',
            broadcastId: currentBroadcastId,
            userId: currentUser?.id || null,
            userName: currentUser?.firstName || currentUser?.name || 'Anonymous Listener',
            timestamp: Date.now()
          };
          wsRef.current.send(JSON.stringify(message));
          console.log('Sent listener stop message to server:', message);
        }
      } else {
        console.log('Starting playback')

        // Clear any previous errors
        setStreamError(null);

        // Improved URL handling with format fallbacks
        let streamUrl = serverConfig.streamUrl;
        
        // Ensure proper protocol
        if (!streamUrl.startsWith('http')) {
          streamUrl = `http://${streamUrl}`;
        }

        console.log('Primary stream URL:', streamUrl);

        // Create array of fallback URLs for better browser compatibility
        const streamUrls = [
          streamUrl, // Original URL (likely .ogg)
          streamUrl.replace('.ogg', ''), // Without extension
          streamUrl.replace('.ogg', '.mp3'), // MP3 fallback
          streamUrl.replace('.ogg', '.aac'), // AAC fallback
        ];

        // Remove duplicates
        const uniqueUrls = [...new Set(streamUrls)];
        console.log('Trying stream URLs in order:', uniqueUrls);

        // Try URLs sequentially
        const tryStreamUrl = async (urls, index = 0) => {
          if (index >= urls.length) {
            throw new Error('All stream formats failed to load');
          }

          const currentUrl = urls[index];
          console.log(`Trying stream URL ${index + 1}/${urls.length}:`, currentUrl);

          return new Promise((resolve, reject) => {
            // Set up audio element for this attempt
            audioRef.current.src = currentUrl;
            audioRef.current.load();

            // Set up event listeners for this attempt
            const handleCanPlay = () => {
              console.log('Audio can play with URL:', currentUrl);
              cleanup();
              resolve(currentUrl);
            };

            const handleError = (e) => {
              console.log(`URL ${currentUrl} failed:`, e);
              cleanup();
              tryStreamUrl(urls, index + 1).then(resolve).catch(reject);
            };

            const handleLoadStart = () => {
              console.log('Loading started for:', currentUrl);
            };

            const cleanup = () => {
              audioRef.current.removeEventListener('canplay', handleCanPlay);
              audioRef.current.removeEventListener('error', handleError);
              audioRef.current.removeEventListener('loadstart', handleLoadStart);
            };

            // Add event listeners
            audioRef.current.addEventListener('canplay', handleCanPlay, { once: true });
            audioRef.current.addEventListener('error', handleError, { once: true });
            audioRef.current.addEventListener('loadstart', handleLoadStart, { once: true });

            // Set a timeout to try next URL if this one takes too long
            setTimeout(() => {
              if (audioRef.current.readyState === 0) { // HAVE_NOTHING
                console.log('URL taking too long, trying next:', currentUrl);
                cleanup();
                tryStreamUrl(urls, index + 1).then(resolve).catch(reject);
              }
            }, 5000); // 5 second timeout
          });
        };

        try {
          const workingUrl = await tryStreamUrl(uniqueUrls);
          console.log('Found working stream URL:', workingUrl);

          // Set final configuration
          audioRef.current.volume = isMuted ? 0 : volume / 100;
          audioRef.current.crossOrigin = 'anonymous';

          // Attempt to play
          const playPromise = audioRef.current.play();
          
          if (playPromise !== undefined) {
            playPromise
              .then(() => {
                console.log('Playback started successfully');
                setLocalAudioPlaying(true);
                setStreamError(null);

                // Notify server that listener started playing
                if (wsRef.current && wsRef.current.readyState === WebSocket.OPEN) {
                  const message = {
                    type: 'LISTENER_STATUS',
                    action: 'START_LISTENING',
                    broadcastId: currentBroadcastId,
                    userId: currentUser?.id || null,
                    userName: currentUser?.firstName || currentUser?.name || 'Anonymous Listener',
                    timestamp: Date.now()
                  };
                  wsRef.current.send(JSON.stringify(message));
                  console.log('Sent listener start message to server:', message);
                }
              })
              .catch(error => {
                console.error("Playback failed:", error);

                if (error.name === 'NotAllowedError') {
                  setStreamError("Browser blocked autoplay. Please click play again to start listening.");
                } else if (error.name === 'NotSupportedError') {
                  setStreamError("Your browser doesn't support this audio format. Please try a different browser or check if the stream is live.");
                } else if (error.name === 'AbortError') {
                  setStreamError("Playback was interrupted. Please try again.");
                } else {
                  setStreamError(`Playback failed: ${error.message}. Please check if the stream is live.`);
                }
                setLocalAudioPlaying(false);
                console.log('Stream paused due to error');
                
                // Notify server that listener stopped playing due to error
                if (wsRef.current && wsRef.current.readyState === WebSocket.OPEN) {
                  const message = {
                    type: 'LISTENER_STATUS',
                    action: 'STOP_LISTENING',
                    broadcastId: currentBroadcastId,
                    userId: currentUser?.id || null,
                    userName: currentUser?.firstName || currentUser?.name || 'Anonymous Listener',
                    timestamp: Date.now()
                  };
                  wsRef.current.send(JSON.stringify(message));
                  console.log('Sent listener stop message to server (due to error):', message);
                }
              });
          } else {
            console.warn('Play promise is undefined, cannot track playback status');
          }
        } catch (error) {
          console.error('All stream URLs failed:', error);
          setStreamError('Unable to load audio stream. The broadcast may not be live or your browser may not support the stream format.');
          setLocalAudioPlaying(false);
        }
      }
    } catch (error) {
      console.error("Error toggling playback:", error);
      setStreamError(`Playback error: ${error.message}. Please try again.`);
    }
  }

  // Handle song request submission
  const handleSongRequestSubmit = async (e) => {
    e.preventDefault();
    if (!currentUser) {
      handleLoginRedirect();
      return;
    }
    if (!songRequest.title.trim() || !songRequest.artist.trim() || !currentBroadcastId) return;

    try {
      // Create song request object to send to the server
      const requestData = {
        songTitle: songRequest.title,
        artist: songRequest.artist,
        dedication: songRequest.dedication
      };

      // Send song request to the server
      await songRequestService.createRequest(currentBroadcastId, requestData);

      // Show success message
      alert(`Song request submitted: "${songRequest.title}" by ${songRequest.artist}`);

      // Reset the form
      setSongRequest({ title: '', artist: '', dedication: '' });
    } catch (error) {
      console.error("Error submitting song request:", error);
      alert("Failed to submit song request. Please try again.");
    }
  };

  // Handle poll option selection
  const handlePollOptionSelect = (optionId) => {
    if (!currentUser) {
      handleLoginRedirect();
      return;
    }
    if (!activePoll || activePoll.userVoted || !isLive) return;
    setSelectedPollOption(optionId);
  };

  // Handle poll vote submission
  const handlePollVote = async () => {
    if (!currentUser) {
      handleLoginRedirect();
      return;
    }
    if (!activePoll || !selectedPollOption || activePoll.userVoted || !isLive) return;

    try {
      setPollLoading(true);

      // Send vote to backend
      const voteData = {
        pollId: activePoll.id,
        optionId: selectedPollOption
      };

      await pollService.vote(activePoll.id, voteData);

      // Get updated poll results
      const resultsResponse = await pollService.getPollResults(activePoll.id);

      // Update user vote
      const userVoteResponse = await pollService.getUserVote(activePoll.id);
      setUserVotes(prev => ({ ...prev, [activePoll.id]: userVoteResponse.data }));

      // Update current poll with results
      setActivePoll(prev => ({
        ...prev,
        options: resultsResponse.data.options,
        totalVotes: resultsResponse.data.totalVotes,
        userVoted: true,
        userVotedFor: selectedPollOption
      }));

      // Reset selection
      setSelectedPollOption(null);

    } catch (error) {
      console.error("Error submitting vote:", error);
      alert("Failed to submit vote. Please try again.");
    } finally {
      setPollLoading(false);
    }
  };

  // Render chat messages
  const renderChatMessages = () => (
    <div className="max-h-60 overflow-y-auto space-y-3 mb-4 chat-messages-container custom-scrollbar" ref={chatContainerRef}>
      {chatMessages.length === 0 ? (
        <p className="text-center text-gray-500 dark:text-gray-400 py-4">No messages yet</p>
      ) : (
        chatMessages
          .slice()
          .sort((a, b) => new Date(a.createdAt) - new Date(b.createdAt))
          .map((msg) => {
            // Ensure we have valid message data
            if (!msg || !msg.sender) {
              console.log('Listener Dashboard: Skipping invalid message:', msg);
              return null;
            }

            // Check if the message is from a DJ
            const isDJ = msg.sender && msg.sender.name && msg.sender.name.includes("DJ");
            const senderName = msg.sender.name || 'Unknown User';
            const initials = senderName.split(' ').map(part => part[0]).join('').toUpperCase().slice(0, 2);

            // Handle date parsing more robustly
            let messageDate;
            try {
              messageDate = msg.createdAt ? new Date(msg.createdAt.endsWith('Z') ? msg.createdAt : msg.createdAt + 'Z') : null;
            } catch (error) {
              console.error('Listener Dashboard: Error parsing message date:', error);
              messageDate = new Date();
            }

            // Format relative time (updated every minute due to chatTimestampTick)
            const timeAgo = messageDate && !isNaN(messageDate.getTime()) 
              ? formatDistanceToNow(messageDate, { addSuffix: false }) 
              : 'Just now';

            // Format the timeAgo to match the requested format (e.g., "2 minutes ago" -> "2 min ago")
            const formattedTimeAgo = timeAgo
              .replace(' seconds', ' sec')
              .replace(' second', ' sec')
              .replace(' minutes', ' min')
              .replace(' minute', ' min')
              .replace(' hours', ' hour')
              .replace(' days', ' day')
              .replace(' months', ' month')
              .replace(' years', ' year');

            return (
              <div
                key={msg.id}
                className="mb-3"
              >
                <div className="flex items-center mb-1">
                  <div className={`h-6 w-6 rounded-full flex items-center justify-center text-xs text-white font-medium ${isDJ ? 'bg-maroon-600' : 'bg-gray-500'}`}>
                    {isDJ ? 'DJ' : initials}
                  </div>
                  <div className="ml-2">
                    <span className="font-medium text-sm text-gray-900 dark:text-white truncate">{senderName}</span>
                    <div className="text-xs text-gray-500 dark:text-gray-400">
                      {formattedTimeAgo} ago
                    </div>
                  </div>
                </div>
                <div className={`rounded-lg p-3 ml-8 ${isDJ ? 'bg-maroon-100 dark:bg-maroon-900/30' : 'bg-gray-100 dark:bg-gray-700'}`}>
                  <p className="text-sm text-gray-800 dark:text-gray-200">{msg.content || 'No content'}</p>
                </div>
              </div>
            );
          })
          .filter(Boolean)
      )}
    </div>
  );

  // Render chat input
  const renderChatInput = () => {
    if (!currentUser) {
      return (
        <div className="p-4 bg-gray-50 dark:bg-gray-700 border-t border-gray-200 dark:border-gray-600">
          <div className="text-center">
            <p className="text-sm text-gray-600 dark:text-gray-400 mb-3">
              Join the conversation! Login or create an account to chat with other listeners.
            </p>
            <div className="flex space-x-2 justify-center">
              <button
                onClick={handleLoginRedirect}
                className="flex items-center px-4 py-2 bg-maroon-600 hover:bg-maroon-700 text-white text-sm font-medium rounded-md transition-colors"
              >
                <ArrowRightOnRectangleIcon className="h-4 w-4 mr-2" />
                Login
              </button>
              <button
                onClick={handleRegisterRedirect}
                className="flex items-center px-4 py-2 bg-yellow-500 hover:bg-yellow-600 text-black text-sm font-medium rounded-md transition-colors"
              >
                <UserPlusIcon className="h-4 w-4 mr-2" />
                Register
              </button>
            </div>
          </div>
        </div>
      );
    }

    return (
      <form onSubmit={handleChatSubmit} className="flex items-center">
        <input
          type="text"
          value={chatMessage}
          onChange={(e) => {
            // Limit input to 1500 characters
            if (e.target.value.length <= 1500) {
              setChatMessage(e.target.value);
            }
          }}
          placeholder="Type your message..."
          className="flex-1 p-2 border border-gray-300 dark:border-gray-600 rounded-l-md bg-white dark:bg-gray-700 text-gray-900 dark:text-white focus:outline-none focus:ring-2 focus:ring-maroon-500 focus:border-transparent"
          disabled={!isLive}
          maxLength={1500}
        />
        <button
          type="submit"
          disabled={!isLive || !chatMessage.trim() || chatMessage.length > 1500}
          className={`p-2 rounded-r-md ${
            isLive && chatMessage.trim() && chatMessage.length <= 1500
              ? "bg-maroon-700 hover:bg-maroon-800 text-white"
              : "bg-gray-300 text-gray-500 cursor-not-allowed"
          }`}
        >
          <PaperAirplaneIcon className="h-5 w-5" />
        </button>
      </form>
    );
  };

  return (
    <div className="container mx-auto px-4 mb-8 bg-gray-100 dark:bg-gray-900">
      <h2 className="text-2xl font-bold text-gray-900 dark:text-white mb-6 pt-6">Broadcast Stream</h2>

      {/* Desktop: Grid layout */}
      <div className="hidden lg:grid lg:grid-cols-3 lg:gap-6">
        {/* Desktop Left Column - Broadcast + Song Request/Poll */}
        <div className="lg:col-span-2 space-y-6">
          {/* Broadcast Stream Visualizer */}
          <div className="bg-maroon-700 rounded-lg overflow-hidden h-[200px] flex flex-col justify-center relative">
            {/* Live indicator */}
            <div className="absolute top-4 left-4 z-10">
              {isLive ? (
                <span className="inline-flex items-center px-2 py-1 rounded-full text-xs font-medium bg-red-600 text-white">
                  <span className="h-2 w-2 rounded-full bg-white mr-1 animate-pulse"></span>
                  LIVE ({Math.max(listenerCount, localListenerCount)} listeners)
                </span>
              ) : (
                <span className="inline-flex items-center px-3 py-1 rounded-full text-xs font-medium bg-gray-600 text-white">
                  OFF AIR
                </span>
              )}
            </div>

            {/* Stream Error Display */}
            {streamError && (
              <div className="absolute top-12 left-4 right-4 p-2 bg-red-100 text-red-700 dark:bg-red-900/30 dark:text-red-200 rounded-md text-xs">
                {streamError}
              </div>
            )}

            {isLive ? (
              <>
                <div className="flex p-4">
                  {/* Album art / Left section */}
                  <div className="w-24 h-24 bg-maroon-800 flex items-center justify-center text-white text-2xl rounded-lg">
                    $
                  </div>

                  {/* Track info */}
                  <div className="ml-4 text-white">
                    <h3 className="text-xl font-bold">{currentBroadcast?.title || "Loading..."}</h3>
                    <p className="text-sm opacity-80">
                      {currentBroadcast?.host?.name 
                        ? `Hosted by ${currentBroadcast.host.name}` 
                        : currentBroadcast?.dj?.name 
                          ? `Hosted by ${currentBroadcast.dj.name}`
                          : "Loading..."}
                    </p>

                    <div className="mt-4">
                      <p className="text-xs uppercase opacity-60">NOW PLAYING</p>
                      {_currentSong ? (
                        <>
                          <p className="text-sm font-medium">{_currentSong.title}</p>
                          <p className="text-xs opacity-70">{_currentSong.artist}</p>
                        </>
                      ) : (
                        <p className="text-sm opacity-70">No track information available</p>
                      )}
                    </div>
                  </div>

                  {/* Play/Pause and Refresh Controls */}
                  <div className="ml-auto flex flex-col items-center justify-center space-y-2">
                    <button
                      onClick={togglePlay}
                      disabled={!serverConfig}
                      className={`p-3 rounded-full ${
                        !serverConfig
                          ? 'bg-gray-200 text-gray-500 cursor-not-allowed'
                          : localAudioPlaying
                          ? 'bg-yellow-100 text-yellow-800 hover:bg-yellow-200'
                          : 'bg-green-100 text-green-800 hover:bg-green-200'
                      }`}
                      aria-label={localAudioPlaying ? 'Pause' : 'Play'}
                    >
                      {localAudioPlaying ? (
                        <PauseIcon className="h-6 w-6" />
                      ) : (
                        <PlayIcon className="h-6 w-6" />
                      )}
                    </button>

                    <button
                      onClick={refreshStream}
                      className="p-2 text-white hover:text-gray-300"
                      aria-label="Refresh Stream"
                    >
                      <ArrowPathIcon className="h-4 w-4" />
                    </button>
                  </div>
                </div>

                {/* Volume control */}
                <div className="flex items-center px-4 py-3">
                  <button onClick={handleMuteToggle} className="text-white mr-2">
                    {isMuted ? (
                      <SpeakerXMarkIcon className="h-5 w-5" />
                    ) : (
                      <SpeakerWaveIcon className="h-5 w-5" />
                    )}
                  </button>
                  <input
                    type="range"
                    min="0"
                    max="100"
                    value={volume}
                    onChange={handleVolumeChange}
                    className="w-full h-1 bg-gray-200 rounded-lg appearance-none cursor-pointer accent-blue-600"
                  />
                  <div className="ml-2 text-white text-xs w-7 text-right">{volume}%</div>
                </div>
              </>
            ) : (
              <div className="text-center text-white">
                <h2 className="text-2xl font-bold mb-3">WildCats Radio</h2>
                <p className="mb-2">No broadcast currently active</p>
                {nextBroadcast ? (
                  <p className="text-sm opacity-70">
                    Next broadcast: {nextBroadcast.title} on {nextBroadcast.date} at {nextBroadcast.time}
                  </p>
                ) : (
                  <p className="text-sm opacity-70">No upcoming broadcasts scheduled</p>
                )}
              </div>
            )}
          </div>

          {/* Desktop Song Request/Poll section */}
          <div className="border border-gray-200 dark:border-gray-700 rounded-lg overflow-hidden flex-grow">
            {/* Tab headers */}
            <div className="flex">
              <button
                onClick={() => setActiveTab("song")}
                className={`flex-1 py-3 px-4 text-center text-sm font-medium ${
                  activeTab === "song"
                    ? "border-b-2 border-maroon-700 text-maroon-700 dark:border-maroon-500 dark:text-maroon-400"
                    : "text-gray-500 hover:text-gray-700 dark:text-gray-400 dark:hover:text-gray-300 border-b border-gray-200 dark:border-gray-700"
                }`}
              >
                <div className="flex justify-center items-center">
                  <MusicalNoteIcon className="h-5 w-5 mr-2" />
                  Song Request
                </div>
              </button>
              <button
                onClick={() => setActiveTab("poll")}
                className={`flex-1 py-3 px-4 text-center text-sm font-medium ${
                  activeTab === "poll"
                    ? "border-b-2 border-maroon-700 text-maroon-700 dark:border-maroon-500 dark:text-maroon-400"
                    : "text-gray-500 hover:text-gray-700 dark:text-gray-400 dark:hover:text-gray-300 border-b border-gray-200 dark:border-gray-700"
                }`}
              >
                <div className="flex justify-center items-center">
                  <svg
                    xmlns="http://www.w3.org/2000/svg"
                    className="h-5 w-5 mr-2"
                    fill="none"
                    viewBox="0 0 24 24"
                    stroke="currentColor"
                  >
                    <path
                      strokeLinecap="round"
                      strokeLinejoin="round"
                      strokeWidth={2}
                      d="M9 19v-6a2 2 0 00-2-2H5a2 2 0 00-2 2v6a2 2 0 002 2h2a2 2 0 002-2zm0 0V9a2 2 0 012-2h2a2 2 0 012 2v10m-6 0a2 2 0 002 2h2a2 2 0 002-2m0 0V5a2 2 0 012-2h2a2 2 0 012 2v14a2 2 0 01-2 2h-2a2 2 0 01-2-2z"
                    />
                  </svg>
                  Poll
                </div>
              </button>
            </div>

            {/* Desktop Tab content */}
            <div className="bg-white dark:bg-gray-800 flex-grow flex flex-col h-[450px]">
              {/* Song Request Tab */}
              {activeTab === "song" && (
                <div className="p-6 flex-grow flex flex-col h-full">
                  {isLive ? (
                    <>
                      {!currentUser ? (
                        <div className="flex items-center justify-center h-full">
                          <div className="text-center w-full">
                            <div className="flex items-center mb-6 justify-center">
                              <div className="bg-yellow-100 dark:bg-yellow-900/30 rounded-full p-3 mr-4">
                                <MusicalNoteIcon className="h-6 w-6 text-yellow-600 dark:text-yellow-400" />
                              </div>
                              <div>
                                <h3 className="font-medium text-gray-900 dark:text-white text-lg">Request a Song</h3>
                                <p className="text-sm text-gray-500 dark:text-gray-400">Let the DJ know what you'd like to hear</p>
                              </div>
                            </div>
                            <p className="text-gray-600 dark:text-gray-400 mb-4">
                              Login or create an account to request songs during live broadcasts
                            </p>
                            <div className="flex space-x-3 justify-center">
                              <button
                                onClick={handleLoginRedirect}
                                className="flex items-center px-4 py-2 bg-maroon-600 hover:bg-maroon-700 text-white text-sm font-medium rounded-md transition-colors"
                              >
                                <ArrowRightOnRectangleIcon className="h-4 w-4 mr-2" />
                                Login
                              </button>
                              <button
                                onClick={handleRegisterRedirect}
                                className="flex items-center px-4 py-2 bg-yellow-500 hover:bg-yellow-600 text-black text-sm font-medium rounded-md transition-colors"
                              >
                                <UserPlusIcon className="h-4 w-4 mr-2" />
                                Register
                              </button>
                            </div>
                          </div>
                        </div>
                      ) : (
                        <form onSubmit={handleSongRequestSubmit} className="space-y-5 flex-grow flex flex-col">
                          <div>
                            <label className="block text-sm font-medium text-gray-700 dark:text-gray-300 mb-1">
                              Song Title
                            </label>
                            <input
                              type="text"
                              value={songRequest.title}
                              onChange={(e) => setSongRequest({ ...songRequest, title: e.target.value })}
                              placeholder="Enter song title"
                              className="w-full p-2 border border-gray-300 dark:border-gray-600 rounded-md bg-white dark:bg-gray-700 text-gray-900 dark:text-white"
                              required
                            />
                          </div>

                          <div>
                            <label className="block text-sm font-medium text-gray-700 dark:text-gray-300 mb-1">
                              Artist
                            </label>
                            <input
                              type="text"
                              value={songRequest.artist}
                              onChange={(e) => setSongRequest({ ...songRequest, artist: e.target.value })}
                              placeholder="Enter artist name"
                              className="w-full p-2 border border-gray-300 dark:border-gray-600 rounded-md bg-white dark:bg-gray-700 text-gray-900 dark:text-white"
                              required
                            />
                          </div>

                          <div className="flex-grow">
                            <label className="block text-sm font-medium text-gray-700 dark:text-gray-300 mb-1">
                              Dedication (Optional)
                            </label>
                            <textarea
                              value={songRequest.dedication}
                              onChange={(e) => setSongRequest({ ...songRequest, dedication: e.target.value })}
                              placeholder="Add a message or dedication"
                              className="w-full p-2 border border-gray-300 dark:border-gray-600 rounded-md bg-white dark:bg-gray-700 text-gray-900 dark:text-white h-full min-h-[120px]"
                            />
                          </div>

                          <div className="mt-auto flex justify-between items-center">
                            <p className="text-xs text-gray-500 dark:text-gray-400">
                              Song requests are subject to availability and DJ's playlist.
                            </p>
                            <button
                              type="submit"
                              className="bg-yellow-500 hover:bg-yellow-600 text-black font-medium py-2 px-6 rounded"
                            >
                              Submit Request
                            </button>
                          </div>
                        </form>
                      )}
                    </>
                  ) : (
                    <div className="flex items-center justify-center h-full">
                      <div className="text-center w-full">
                        <div className="flex items-center mb-8 justify-center">
                          <div className="bg-pink-100 dark:bg-maroon-900/30 rounded-full p-3 mr-4">
                            <MusicalNoteIcon className="h-6 w-6 text-maroon-600 dark:text-maroon-400" />
                          </div>
                          <div>
                            <h3 className="font-medium text-gray-900 dark:text-white text-lg">Request a Song</h3>
                            <p className="text-sm text-gray-500 dark:text-gray-400">Let us know what you'd like to hear next</p>
                          </div>
                        </div>
                        <p className="text-gray-500 dark:text-gray-400">Song requests are only available during live broadcasts</p>
                      </div>
                    </div>
                  )}
                </div>
              )}

              {/* Desktop Poll Tab */}
              {activeTab === "poll" && (
                <div className="p-6 flex-grow flex flex-col h-full">
                  {isLive ? (
                    <>
                      {pollLoading && !activePoll ? (
                        <div className="text-center py-8 flex-grow flex items-center justify-center">
                          <p className="text-gray-500 dark:text-gray-400 animate-pulse">Loading polls...</p>
                        </div>
                      ) : activePoll ? (
                        <div className="flex-grow flex flex-col">
                          {/* Poll Question */}
                          <div className="mb-4">
                            <h3 className="text-lg font-semibold text-gray-900 dark:text-white mb-2">
                              {activePoll.question || activePoll.title}
                            </h3>
                            <div className="text-sm text-gray-600 dark:text-gray-400">
                              {!currentUser 
                                ? 'Login to participate in the poll'
                                : activePoll.userVoted 
                                  ? 'You have voted' 
                                  : 'Choose your answer and click Vote'
                              }
                            </div>
                          </div>

                          {/* Poll Options */}
                          <div className="space-y-3 mb-6 flex-grow">
                            {activePoll.options.map((option) => {
                              const percentage = (activePoll.userVoted && currentUser) 
                                ? Math.round((option.votes / activePoll.totalVotes) * 100) || 0 
                                : 0;
                              const isSelected = selectedPollOption === option.id;
                              const isUserChoice = activePoll.userVotedFor === option.id;
                              const canInteract = currentUser && !activePoll.userVoted;
                              
                              return (
                                <div key={option.id} className="space-y-1">
                                  <div 
                                    className={`w-full border-2 rounded-lg overflow-hidden transition-all duration-200 ${
                                      !currentUser
                                        ? 'border-gray-200 dark:border-gray-600 bg-gray-50 dark:bg-gray-700 cursor-not-allowed opacity-75'
                                        : activePoll.userVoted 
                                          ? isUserChoice
                                            ? 'border-green-500 bg-green-50 dark:bg-green-900/20'
                                            : 'border-gray-200 dark:border-gray-600 bg-white dark:bg-gray-700'
                                          : isSelected
                                            ? 'border-maroon-500 bg-maroon-50 dark:bg-maroon-900/20 cursor-pointer'
                                            : 'border-gray-200 dark:border-gray-600 bg-white dark:bg-gray-700 hover:border-maroon-300 cursor-pointer'
                                    }`}
                                    onClick={() => canInteract && handlePollOptionSelect(option.id)}
                                  >
                                    <div className="p-3">
                                      <div className="flex items-center justify-between">
                                        <span className="text-sm font-medium text-gray-900 dark:text-white">
                                          {option.optionText || option.text}
                                        </span>
                                        <div className="flex items-center">
                                          {(activePoll.userVoted && currentUser) && (
                                            <span className="text-xs text-gray-600 dark:text-gray-400 mr-2">
                                              {option.votes || 0} votes
                                            </span>
                                          )}
                                          {isSelected && canInteract && (
                                            <div className="w-4 h-4 bg-maroon-500 rounded-full flex items-center justify-center">
                                              <div className="w-2 h-2 bg-white rounded-full"></div>
                                            </div>
                                          )}
                                          {isUserChoice && (activePoll.userVoted && currentUser) && (
                                            <div className="w-4 h-4 bg-green-500 rounded-full flex items-center justify-center">
                                              <svg className="w-2 h-2 text-white" fill="currentColor" viewBox="0 0 20 20">
                                                <path fillRule="evenodd" d="M16.707 5.293a1 1 0 010 1.414l-8 8a1 1 0 01-1.414 0l-4-4a1 1 0 011.414-1.414L8 12.586l7.293-7.293a1 1 0 011.414 0z" clipRule="evenodd" />
                                              </svg>
                                            </div>
                                          )}
                                        </div>
                                      </div>
                                      
                                      {/* Progress bar for voted polls */}
                                      {(activePoll.userVoted && currentUser) && (
                                        <div className="mt-2">
                                          <div className="w-full bg-gray-200 dark:bg-gray-600 rounded-full h-2">
                                            <div 
                                              className={`h-2 rounded-full transition-all duration-300 ${
                                                isUserChoice ? 'bg-green-500' : 'bg-gray-400'
                                              }`}
                                              style={{ width: `${percentage}%` }}
                                            />
                                          </div>
                                          <div className="text-xs text-gray-600 dark:text-gray-400 mt-1">
                                            {percentage}%
                                          </div>
                                        </div>
                                      )}
                                    </div>
                                  </div>
                                </div>
                              );
                            })}
                          </div>

                          {/* Vote Button */}
                          <div className="mt-auto flex justify-center">
                            {!currentUser ? (
                              <div className="text-center">
                                <p className="text-sm text-gray-600 dark:text-gray-400 mb-3">
                                  Login to participate in polls
                                </p>
                                <div className="flex space-x-2 justify-center">
                                  <button
                                    onClick={handleLoginRedirect}
                                    className="flex items-center px-4 py-2 bg-maroon-600 hover:bg-maroon-700 text-white text-sm font-medium rounded-md transition-colors"
                                  >
                                    <ArrowRightOnRectangleIcon className="h-4 w-4 mr-2" />
                                    Login
                                  </button>
                                  <button
                                    onClick={handleRegisterRedirect}
                                    className="flex items-center px-4 py-2 bg-yellow-500 hover:bg-yellow-600 text-black text-sm font-medium rounded-md transition-colors"
                                  >
                                    <UserPlusIcon className="h-4 w-4 mr-2" />
                                    Register
                                  </button>
                                </div>
                              </div>
                            ) : activePoll.userVoted ? (
                              <div className="text-center">
                                <div className="text-sm text-gray-600 dark:text-gray-400 mb-2">
                                  Total votes: {activePoll.totalVotes || 0}
                                </div>
                                <span className="inline-flex items-center px-4 py-2 bg-green-100 text-green-800 dark:bg-green-900/30 dark:text-green-300 rounded-lg">
                                  <svg className="w-4 h-4 mr-2" fill="currentColor" viewBox="0 0 20 20">
                                    <path fillRule="evenodd" d="M16.707 5.293a1 1 0 010 1.414l-8 8a1 1 0 01-1.414 0l-4-4a1 1 0 011.414-1.414L8 12.586l7.293-7.293a1 1 0 011.414 0z" clipRule="evenodd" />
                                  </svg>
                                  You have voted
                                </span>
                              </div>
                            ) : (
                              <button
                                onClick={handlePollVote}
                                disabled={!selectedPollOption || pollLoading}
                                className={`px-8 py-2 rounded-lg font-medium transition-colors ${
                                  selectedPollOption && !pollLoading
                                    ? 'bg-yellow-500 hover:bg-yellow-600 text-black' 
                                    : 'bg-gray-300 text-gray-500 cursor-not-allowed'
                                }`}
                              >
                                {pollLoading ? 'Voting...' : 'Vote'}
                              </button>
                            )}
                          </div>
                        </div>
                      ) : (
                        <div className="text-center py-8 flex-grow flex items-center justify-center">
                          <div>
                            <p className="text-gray-500 dark:text-gray-400 mb-2">No active polls</p>
                            <p className="text-sm text-gray-400 dark:text-gray-500">Active polls will appear during live broadcasts</p>
                          </div>
                        </div>
                      )}
                    </>
                  ) : (
                    <div className="flex items-center justify-center h-full">
                      <div className="text-center w-full">
                        <div className="mb-8">
                          <h3 className="text-xl font-medium text-gray-900 dark:text-white">Vote</h3>
                          <p className="text-sm text-gray-500 dark:text-gray-400">selects which you prefer the most?</p>
                        </div>
                        <p className="text-gray-500 dark:text-gray-400">Polls are only available during live broadcasts</p>
                      </div>
                    </div>
                  )}
                </div>
              )}
            </div>
          </div>
        </div>

        {/* Desktop Right Column - Live Chat */}
        <div className="lg:col-span-1 flex flex-col">
          <div className="bg-maroon-700 text-white p-3 rounded-t-lg">
            <h3 className="font-medium">Live Chat</h3>
            <p className="text-xs opacity-70">{Math.max(listenerCount, localListenerCount)} listeners online</p>
          </div>

          <div className="bg-white dark:bg-gray-800 border border-t-0 border-gray-200 dark:border-gray-700 rounded-b-lg flex-grow flex flex-col h-[494px]">
            {isLive ? (
              <>
                <div 
                  ref={chatContainerRef}
                  className="flex-grow overflow-y-auto p-4 space-y-4 chat-messages-container relative"
                >
                  {chatMessages.map((msg) => {
                    const isDJ = msg.sender && msg.sender.name.includes("DJ");
                    const initials = msg.sender.name.split(' ').map(part => part[0]).join('').toUpperCase().slice(0, 2);

                    // Parse the createdAt timestamp from the backend
                    let messageDate;
                    try {
                      messageDate = msg.createdAt ? new Date(msg.createdAt.endsWith('Z') ? msg.createdAt : msg.createdAt + 'Z') : null;
                    } catch (error) {
                      console.error('Error parsing message date:', error);
                      messageDate = new Date();
                    }

                    // Format relative time (updated every minute due to chatTimestampTick)
                    const timeAgo = messageDate && !isNaN(messageDate.getTime()) 
                      ? formatDistanceToNow(messageDate, { addSuffix: false }) 
                      : 'Just now';

                    // Format the timeAgo to match the requested format (e.g., "2 minutes ago" -> "2 min ago")
                    const formattedTimeAgo = timeAgo
                      .replace(' seconds', ' sec')
                      .replace(' second', ' sec')
                      .replace(' minutes', ' min')
                      .replace(' minute', ' min')
                      .replace(' hours', ' hour')
                      .replace(' days', ' day')
                      .replace(' months', ' month')
                      .replace(' years', ' year');

                    return (
                      <div key={msg.id} className="mb-4">
                        <div className="flex items-center mb-1">
                          <div className={`h-8 w-8 min-w-[2rem] rounded-full flex items-center justify-center text-xs text-white font-medium ${isDJ ? 'bg-maroon-600' : 'bg-gray-500'}`}>
                            {isDJ ? 'DJ' : initials}
                          </div>
                          <div className="ml-2 overflow-hidden">
                            <span className="font-medium text-sm text-gray-900 dark:text-white truncate">{msg.sender.name}</span>
                          </div>
                        </div>
                        <div className="ml-10 space-y-1">
                          <div className={`rounded-lg p-3 message-bubble ${isDJ ? 'bg-maroon-100 dark:bg-maroon-900/30' : 'bg-gray-100 dark:bg-gray-700'}`}>
                            <p className="text-sm text-gray-800 dark:text-gray-200 chat-message" style={{ wordBreak: 'break-word', wordWrap: 'break-word', overflowWrap: 'break-word', maxWidth: '100%' }}>{msg.content}</p>
                          </div>
                          <div className="text-xs text-gray-500 dark:text-gray-400 pl-1">
                            {formattedTimeAgo} ago
                          </div>
                        </div>
                      </div>
                    );
                  })}
                </div>

                {/* Scroll to bottom button */}
                {showScrollBottom && (
                  <div className="absolute bottom-20 right-4">
                    <button
                      onClick={scrollToBottom}
                      className="bg-maroon-600 hover:bg-maroon-700 text-white rounded-full p-2.5 shadow-lg transition-all duration-200 ease-in-out flex items-center justify-center"
                      aria-label="Scroll to bottom"
                    >
                      <svg 
                        xmlns="http://www.w3.org/2000/svg" 
                        className="h-5 w-5" 
                        viewBox="0 0 20 20" 
                        fill="currentColor"
                      >
                        <path 
                          fillRule="evenodd" 
                          d="M16.707 10.293a1 1 0 010 1.414l-6 6a1 1 0 01-1.414 0l-4-4a1 1 0 011.414-1.414L8 12.586l7.293-7.293a1 1 0 011.414 0z" 
                          clipRule="evenodd" 
                        />
                      </svg>
                    </button>
                  </div>
                )}

                <div className="p-2 border-t border-gray-200 dark:border-gray-700 mt-auto">
                  {!currentUser ? (
                    <div className="p-2 text-center">
                      <p className="text-sm text-gray-600 dark:text-gray-400 mb-2">
                        Join the conversation! Login or create an account to chat.
                      </p>
                      <div className="flex space-x-2 justify-center">
                        <button
                          onClick={handleLoginRedirect}
                          className="flex items-center px-3 py-1.5 bg-maroon-600 hover:bg-maroon-700 text-white text-xs font-medium rounded-md transition-colors"
                        >
                          <ArrowRightOnRectangleIcon className="h-3 w-3 mr-1" />
                          Login
                        </button>
                        <button
                          onClick={handleRegisterRedirect}
                          className="flex items-center px-3 py-1.5 bg-yellow-500 hover:bg-yellow-600 text-black text-xs font-medium rounded-md transition-colors"
                        >
                          <UserPlusIcon className="h-3 w-3 mr-1" />
                          Register
                        </button>
                      </div>
                    </div>
                  ) : (
                    <form onSubmit={handleChatSubmit} className="flex flex-col">
                      <div className="flex mb-1">
                        <input
                          type="text"
                          value={chatMessage}
                          onChange={(e) => {
                            // Limit input to 1500 characters
                            if (e.target.value.length <= 1500) {
                              setChatMessage(e.target.value);
                            }
                          }}
                          placeholder="Type your message..."
                          className="flex-1 p-2 border border-gray-300 dark:border-gray-600 rounded-l-md bg-white dark:bg-gray-700 text-gray-900 dark:text-white max-w-full"
                          maxLength={1500}
                        />
                        <button
                          type="submit"
                          disabled={!chatMessage.trim() || chatMessage.length > 1500}
                          className={`${
                            !chatMessage.trim() || chatMessage.length > 1500
                              ? 'bg-gray-400 cursor-not-allowed'
                              : 'bg-maroon-700 hover:bg-maroon-800 dark:bg-maroon-600'
                          } text-white p-2 rounded-r-md flex-shrink-0`}
                        >
                          <PaperAirplaneIcon className="h-5 w-5" />
                        </button>
                      </div>
                      <div className="flex justify-between items-center text-xs">
                        <span className={`${
                          chatMessage.length > 1500 ? 'text-red-500' : 'text-gray-500 dark:text-gray-400'
                        }`}>
                          {chatMessage.length}/1500 characters
                        </span>
                        {chatMessage.length > 1500 && (
                          <span className="text-red-500">Message too long</span>
                        )}
                      </div>
                    </form>
                  )}
                </div>
              </>
            ) : (
              <div className="flex items-center justify-center h-full">
                <div className="text-center">
                  <p className="text-gray-500 dark:text-gray-400">Chat is only available during live broadcasts</p>
                </div>
              </div>
            )}
          </div>
        </div>
      </div>

      {/* Mobile: Flex column layout with custom order */}
      <div className="flex flex-col space-y-6 lg:hidden">
        {/* Mobile: Broadcast Stream - First */}
        <div className="order-1">
          <div className="bg-maroon-700 rounded-lg overflow-hidden h-[200px] flex flex-col justify-center relative">
            {/* Live indicator */}
            <div className="absolute top-4 left-4 z-10">
              {isLive ? (
                <span className="inline-flex items-center px-2 py-1 rounded-full text-xs font-medium bg-red-600 text-white">
                  <span className="h-2 w-2 rounded-full bg-white mr-1 animate-pulse"></span>
                  LIVE ({Math.max(listenerCount, localListenerCount)} listeners)
                </span>
              ) : (
                <span className="inline-flex items-center px-3 py-1 rounded-full text-xs font-medium bg-gray-600 text-white">
                  OFF AIR
                </span>
              )}
            </div>

            {/* Stream Error Display */}
            {streamError && (
              <div className="absolute top-12 left-4 right-4 p-2 bg-red-100 text-red-700 dark:bg-red-900/30 dark:text-red-200 rounded-md text-xs">
                {streamError}
              </div>
            )}

            {isLive ? (
              <>
                <div className="flex p-4">
                  {/* Album art / Left section */}
                  <div className="w-24 h-24 bg-maroon-800 flex items-center justify-center text-white text-2xl rounded-lg">
                    $
                  </div>

                  {/* Track info */}
                  <div className="ml-4 text-white">
                    <h3 className="text-xl font-bold">{currentBroadcast?.title || "Loading..."}</h3>
                    <p className="text-sm opacity-80">
                      {currentBroadcast?.host?.name 
                        ? `Hosted by ${currentBroadcast.host.name}` 
                        : currentBroadcast?.dj?.name 
                          ? `Hosted by ${currentBroadcast.dj.name}`
                          : "Loading..."}
                    </p>

                    <div className="mt-4">
                      <p className="text-xs uppercase opacity-60">NOW PLAYING</p>
                      {_currentSong ? (
                        <>
                          <p className="text-sm font-medium">{_currentSong.title}</p>
                          <p className="text-xs opacity-70">{_currentSong.artist}</p>
                        </>
                      ) : (
                        <p className="text-sm opacity-70">No track information available</p>
                      )}
                    </div>
                  </div>

                  {/* Play/Pause and Refresh Controls */}
                  <div className="ml-auto flex flex-col items-center justify-center space-y-2">
                    <button
                      onClick={togglePlay}
                      disabled={!serverConfig}
                      className={`p-3 rounded-full ${
                        !serverConfig
                          ? 'bg-gray-200 text-gray-500 cursor-not-allowed'
                          : localAudioPlaying
                          ? 'bg-yellow-100 text-yellow-800 hover:bg-yellow-200'
                          : 'bg-green-100 text-green-800 hover:bg-green-200'
                      }`}
                      aria-label={localAudioPlaying ? 'Pause' : 'Play'}
                    >
                      {localAudioPlaying ? (
                        <PauseIcon className="h-6 w-6" />
                      ) : (
                        <PlayIcon className="h-6 w-6" />
                      )}
                    </button>

                    <button
                      onClick={refreshStream}
                      className="p-2 text-white hover:text-gray-300"
                      aria-label="Refresh Stream"
                    >
                      <ArrowPathIcon className="h-4 w-4" />
                    </button>
                  </div>
                </div>

                {/* Volume control */}
                <div className="flex items-center px-4 py-3">
                  <button onClick={handleMuteToggle} className="text-white mr-2">
                    {isMuted ? (
                      <SpeakerXMarkIcon className="h-5 w-5" />
                    ) : (
                      <SpeakerWaveIcon className="h-5 w-5" />
                    )}
                  </button>
                  <input
                    type="range"
                    min="0"
                    max="100"
                    value={volume}
                    onChange={handleVolumeChange}
                    className="w-full h-1 bg-gray-200 rounded-lg appearance-none cursor-pointer accent-blue-600"
                  />
                  <div className="ml-2 text-white text-xs w-7 text-right">{volume}%</div>
                </div>
              </>
            ) : (
              <div className="text-center text-white">
                <h2 className="text-2xl font-bold mb-3">WildCats Radio</h2>
                <p className="mb-2">No broadcast currently active</p>
                {nextBroadcast ? (
                  <p className="text-sm opacity-70">
                    Next broadcast: {nextBroadcast.title} on {nextBroadcast.date} at {nextBroadcast.time}
                  </p>
                ) : (
                  <p className="text-sm opacity-70">No upcoming broadcasts scheduled</p>
                )}
              </div>
            )}
          </div>
        </div>

        {/* Mobile: Live Chat - Second */}
        <div className="order-2">
          <div className="bg-maroon-700 text-white p-3 rounded-t-lg">
            <h3 className="font-medium">Live Chat</h3>
            <p className="text-xs opacity-70">{Math.max(listenerCount, localListenerCount)} listeners online</p>
          </div>

          <div className="bg-white dark:bg-gray-800 border border-t-0 border-gray-200 dark:border-gray-700 rounded-b-lg flex-grow flex flex-col h-[400px]">
            {isLive ? (
              <>
                <div 
                  ref={chatContainerRef}
                  className="flex-grow overflow-y-auto p-4 space-y-4 chat-messages-container relative"
                >
                  {chatMessages.map((msg) => {
                    const isDJ = msg.sender && msg.sender.name.includes("DJ");
                    const initials = msg.sender.name.split(' ').map(part => part[0]).join('').toUpperCase().slice(0, 2);

                    // Parse the createdAt timestamp from the backend
                    let messageDate;
                    try {
                      messageDate = msg.createdAt ? new Date(msg.createdAt.endsWith('Z') ? msg.createdAt : msg.createdAt + 'Z') : null;
                    } catch (error) {
                      console.error('Error parsing message date:', error);
                      messageDate = new Date();
                    }

                    // Format relative time (updated every minute due to chatTimestampTick)
                    const timeAgo = messageDate && !isNaN(messageDate.getTime()) 
                      ? formatDistanceToNow(messageDate, { addSuffix: false }) 
                      : 'Just now';

                    // Format the timeAgo to match the requested format (e.g., "2 minutes ago" -> "2 min ago")
                    const formattedTimeAgo = timeAgo
                      .replace(' seconds', ' sec')
                      .replace(' second', ' sec')
                      .replace(' minutes', ' min')
                      .replace(' minute', ' min')
                      .replace(' hours', ' hour')
                      .replace(' days', ' day')
                      .replace(' months', ' month')
                      .replace(' years', ' year');

                    return (
                      <div key={msg.id} className="mb-4">
                        <div className="flex items-center mb-1">
                          <div className={`h-8 w-8 min-w-[2rem] rounded-full flex items-center justify-center text-xs text-white font-medium ${isDJ ? 'bg-maroon-600' : 'bg-gray-500'}`}>
                            {isDJ ? 'DJ' : initials}
                          </div>
                          <div className="ml-2 overflow-hidden">
                            <span className="font-medium text-sm text-gray-900 dark:text-white truncate">{msg.sender.name}</span>
                          </div>
                        </div>
                        <div className="ml-10 space-y-1">
                          <div className={`rounded-lg p-3 message-bubble ${isDJ ? 'bg-maroon-100 dark:bg-maroon-900/30' : 'bg-gray-100 dark:bg-gray-700'}`}>
                            <p className="text-sm text-gray-800 dark:text-gray-200 chat-message" style={{ wordBreak: 'break-word', wordWrap: 'break-word', overflowWrap: 'break-word', maxWidth: '100%' }}>{msg.content}</p>
                          </div>
                          <div className="text-xs text-gray-500 dark:text-gray-400 pl-1">
                            {formattedTimeAgo} ago
                          </div>
                        </div>
                      </div>
                    );
                  })}
                </div>

                {/* Scroll to bottom button */}
                {showScrollBottom && (
                  <div className="absolute bottom-20 right-4">
                    <button
                      onClick={scrollToBottom}
                      className="bg-maroon-600 hover:bg-maroon-700 text-white rounded-full p-2.5 shadow-lg transition-all duration-200 ease-in-out flex items-center justify-center"
                      aria-label="Scroll to bottom"
                    >
                      <svg 
                        xmlns="http://www.w3.org/2000/svg" 
                        className="h-5 w-5" 
                        viewBox="0 0 20 20" 
                        fill="currentColor"
                      >
                        <path 
                          fillRule="evenodd" 
                          d="M16.707 10.293a1 1 0 010 1.414l-6 6a1 1 0 01-1.414 0l-4-4a1 1 0 011.414-1.414L8 12.586l7.293-7.293a1 1 0 011.414 0z" 
                          clipRule="evenodd" 
                        />
                      </svg>
                    </button>
                  </div>
                )}

                <div className="p-2 border-t border-gray-200 dark:border-gray-700 mt-auto">
                  {!currentUser ? (
                    <div className="p-2 text-center">
                      <p className="text-sm text-gray-600 dark:text-gray-400 mb-2">
                        Join the conversation! Login or create an account to chat.
                      </p>
                      <div className="flex space-x-2 justify-center">
                        <button
                          onClick={handleLoginRedirect}
                          className="flex items-center px-3 py-1.5 bg-maroon-600 hover:bg-maroon-700 text-white text-xs font-medium rounded-md transition-colors"
                        >
                          <ArrowRightOnRectangleIcon className="h-3 w-3 mr-1" />
                          Login
                        </button>
                        <button
                          onClick={handleRegisterRedirect}
                          className="flex items-center px-3 py-1.5 bg-yellow-500 hover:bg-yellow-600 text-black text-xs font-medium rounded-md transition-colors"
                        >
                          <UserPlusIcon className="h-3 w-3 mr-1" />
                          Register
                        </button>
                      </div>
                    </div>
                  ) : (
                    <form onSubmit={handleChatSubmit} className="flex flex-col">
                      <div className="flex mb-1">
                        <input
                          type="text"
                          value={chatMessage}
                          onChange={(e) => {
                            // Limit input to 1500 characters
                            if (e.target.value.length <= 1500) {
                              setChatMessage(e.target.value);
                            }
                          }}
                          placeholder="Type your message..."
                          className="flex-1 p-2 border border-gray-300 dark:border-gray-600 rounded-l-md bg-white dark:bg-gray-700 text-gray-900 dark:text-white max-w-full"
                          maxLength={1500}
                        />
                        <button
                          type="submit"
                          disabled={!chatMessage.trim() || chatMessage.length > 1500}
                          className={`${
                            !chatMessage.trim() || chatMessage.length > 1500
                              ? 'bg-gray-400 cursor-not-allowed'
                              : 'bg-maroon-700 hover:bg-maroon-800 dark:bg-maroon-600'
                          } text-white p-2 rounded-r-md flex-shrink-0`}
                        >
                          <PaperAirplaneIcon className="h-5 w-5" />
                        </button>
                      </div>
                      <div className="flex justify-between items-center text-xs">
                        <span className={`${
                          chatMessage.length > 1500 ? 'text-red-500' : 'text-gray-500 dark:text-gray-400'
                        }`}>
                          {chatMessage.length}/1500 characters
                        </span>
                        {chatMessage.length > 1500 && (
                          <span className="text-red-500">Message too long</span>
                        )}
                      </div>
                    </form>
                  )}
                </div>
              </>
            ) : (
              <div className="flex items-center justify-center h-full">
                <div className="text-center">
                  <p className="text-gray-500 dark:text-gray-400">Chat is only available during live broadcasts</p>
                </div>
              </div>
            )}
          </div>
        </div>

        {/* Mobile: Song Request/Poll - Third */}
        <div className="order-3">
          <div className="border border-gray-200 dark:border-gray-700 rounded-lg overflow-hidden flex-grow">
            {/* Tab headers */}
            <div className="flex">
              <button
                onClick={() => setActiveTab("song")}
                className={`flex-1 py-3 px-4 text-center text-sm font-medium ${
                  activeTab === "song"
                    ? "border-b-2 border-maroon-700 text-maroon-700 dark:border-maroon-500 dark:text-maroon-400"
                    : "text-gray-500 hover:text-gray-700 dark:text-gray-400 dark:hover:text-gray-300 border-b border-gray-200 dark:border-gray-700"
                }`}
              >
                <div className="flex justify-center items-center">
                  <MusicalNoteIcon className="h-5 w-5 mr-2" />
                  Song Request
                </div>
              </button>
              <button
                onClick={() => setActiveTab("poll")}
                className={`flex-1 py-3 px-4 text-center text-sm font-medium ${
                  activeTab === "poll"
                    ? "border-b-2 border-maroon-700 text-maroon-700 dark:border-maroon-500 dark:text-maroon-400"
                    : "text-gray-500 hover:text-gray-700 dark:text-gray-400 dark:hover:text-gray-300 border-b border-gray-200 dark:border-gray-700"
                }`}
              >
                <div className="flex justify-center items-center">
                  <svg
                    xmlns="http://www.w3.org/2000/svg"
                    className="h-5 w-5 mr-2"
                    fill="none"
                    viewBox="0 0 24 24"
                    stroke="currentColor"
                  >
                    <path
                      strokeLinecap="round"
                      strokeLinejoin="round"
                      strokeWidth={2}
                      d="M9 19v-6a2 2 0 00-2-2H5a2 2 0 00-2 2v6a2 2 0 002 2h2a2 2 0 002-2zm0 0V9a2 2 0 012-2h2a2 2 0 012 2v10m-6 0a2 2 0 002 2h2a2 2 0 002-2m0 0V5a2 2 0 012-2h2a2 2 0 012 2v14a2 2 0 01-2 2h-2a2 2 0 01-2-2z"
                    />
                  </svg>
                  Poll
                </div>
              </button>
            </div>

            {/* Mobile Tab content */}
            <div className="bg-white dark:bg-gray-800 flex-grow flex flex-col h-[350px]">
              {/* Song Request Tab */}
              {activeTab === "song" && (
                <div className="p-6 flex-grow flex flex-col h-full">
                  {isLive ? (
                    <>
                      {!currentUser ? (
                        <div className="flex items-center justify-center h-full">
                          <div className="text-center w-full">
                            <div className="flex items-center mb-6 justify-center">
                              <div className="bg-yellow-100 dark:bg-yellow-900/30 rounded-full p-3 mr-4">
                                <MusicalNoteIcon className="h-6 w-6 text-yellow-600 dark:text-yellow-400" />
                              </div>
                              <div>
                                <h3 className="font-medium text-gray-900 dark:text-white text-lg">Request a Song</h3>
                                <p className="text-sm text-gray-500 dark:text-gray-400">Let the DJ know what you'd like to hear</p>
                              </div>
                            </div>
                            <p className="text-gray-600 dark:text-gray-400 mb-4">
                              Login or create an account to request songs during live broadcasts
                            </p>
                            <div className="flex space-x-3 justify-center">
                              <button
                                onClick={handleLoginRedirect}
                                className="flex items-center px-4 py-2 bg-maroon-600 hover:bg-maroon-700 text-white text-sm font-medium rounded-md transition-colors"
                              >
                                <ArrowRightOnRectangleIcon className="h-4 w-4 mr-2" />
                                Login
                              </button>
                              <button
                                onClick={handleRegisterRedirect}
                                className="flex items-center px-4 py-2 bg-yellow-500 hover:bg-yellow-600 text-black text-sm font-medium rounded-md transition-colors"
                              >
                                <UserPlusIcon className="h-4 w-4 mr-2" />
                                Register
                              </button>
                            </div>
                          </div>
                        </div>
                      ) : (
                        <form onSubmit={handleSongRequestSubmit} className="space-y-5 flex-grow flex flex-col">
                          <div>
                            <label className="block text-sm font-medium text-gray-700 dark:text-gray-300 mb-1">
                              Song Title
                            </label>
                            <input
                              type="text"
                              value={songRequest.title}
                              onChange={(e) => setSongRequest({ ...songRequest, title: e.target.value })}
                              placeholder="Enter song title"
                              className="w-full p-2 border border-gray-300 dark:border-gray-600 rounded-md bg-white dark:bg-gray-700 text-gray-900 dark:text-white"
                              required
                            />
                          </div>

                          <div>
                            <label className="block text-sm font-medium text-gray-700 dark:text-gray-300 mb-1">
                              Artist
                            </label>
                            <input
                              type="text"
                              value={songRequest.artist}
                              onChange={(e) => setSongRequest({ ...songRequest, artist: e.target.value })}
                              placeholder="Enter artist name"
                              className="w-full p-2 border border-gray-300 dark:border-gray-600 rounded-md bg-white dark:bg-gray-700 text-gray-900 dark:text-white"
                              required
                            />
                          </div>

                          <div className="flex-grow">
                            <label className="block text-sm font-medium text-gray-700 dark:text-gray-300 mb-1">
                              Dedication (Optional)
                            </label>
                            <textarea
                              value={songRequest.dedication}
                              onChange={(e) => setSongRequest({ ...songRequest, dedication: e.target.value })}
                              placeholder="Add a message or dedication"
                              className="w-full p-2 border border-gray-300 dark:border-gray-600 rounded-md bg-white dark:bg-gray-700 text-gray-900 dark:text-white h-full min-h-[120px]"
                            />
                          </div>

                          <div className="mt-auto flex justify-between items-center">
                            <p className="text-xs text-gray-500 dark:text-gray-400">
                              Song requests are subject to availability and DJ's playlist.
                            </p>
                            <button
                              type="submit"
                              className="bg-yellow-500 hover:bg-yellow-600 text-black font-medium py-2 px-6 rounded"
                            >
                              Submit Request
                            </button>
                          </div>
                        </form>
                      )}
                    </>
                  ) : (
                    <div className="flex items-center justify-center h-full">
                      <div className="text-center w-full">
                        <div className="flex items-center mb-8 justify-center">
                          <div className="bg-pink-100 dark:bg-maroon-900/30 rounded-full p-3 mr-4">
                            <MusicalNoteIcon className="h-6 w-6 text-maroon-600 dark:text-maroon-400" />
                          </div>
                          <div>
                            <h3 className="font-medium text-gray-900 dark:text-white text-lg">Request a Song</h3>
                            <p className="text-sm text-gray-500 dark:text-gray-400">Let us know what you'd like to hear next</p>
                          </div>
                        </div>
                        <p className="text-gray-500 dark:text-gray-400">Song requests are only available during live broadcasts</p>
                      </div>
                    </div>
                  )}
                </div>
              )}

              {/* Mobile Poll Tab */}
              {activeTab === "poll" && (
                <div className="p-6 flex-grow flex flex-col h-full">
                  {isLive ? (
                    <>
                      {pollLoading && !activePoll ? (
                        <div className="text-center py-8 flex-grow flex items-center justify-center">
                          <p className="text-gray-500 dark:text-gray-400 animate-pulse">Loading polls...</p>
                        </div>
                      ) : activePoll ? (
                        <div className="flex-grow flex flex-col">
                          {/* Poll Question */}
                          <div className="mb-4">
                            <h3 className="text-lg font-semibold text-gray-900 dark:text-white mb-2">
                              {activePoll.question || activePoll.title}
                            </h3>
                            <div className="text-sm text-gray-600 dark:text-gray-400">
                              {!currentUser 
                                ? 'Login to participate in the poll'
                                : activePoll.userVoted 
                                  ? 'You have voted' 
                                  : 'Choose your answer and click Vote'
                              }
                            </div>
                          </div>

                          {/* Poll Options */}
                          <div className="space-y-3 mb-6 flex-grow">
                            {activePoll.options.map((option) => {
                              const percentage = (activePoll.userVoted && currentUser) 
                                ? Math.round((option.votes / activePoll.totalVotes) * 100) || 0 
                                : 0;
                              const isSelected = selectedPollOption === option.id;
                              const isUserChoice = activePoll.userVotedFor === option.id;
                              const canInteract = currentUser && !activePoll.userVoted;
                              
                              return (
                                <div key={option.id} className="space-y-1">
                                  <div 
                                    className={`w-full border-2 rounded-lg overflow-hidden transition-all duration-200 ${
                                      !currentUser
                                        ? 'border-gray-200 dark:border-gray-600 bg-gray-50 dark:bg-gray-700 cursor-not-allowed opacity-75'
                                        : activePoll.userVoted 
                                          ? isUserChoice
                                            ? 'border-green-500 bg-green-50 dark:bg-green-900/20'
                                            : 'border-gray-200 dark:border-gray-600 bg-white dark:bg-gray-700'
                                          : isSelected
                                            ? 'border-maroon-500 bg-maroon-50 dark:bg-maroon-900/20 cursor-pointer'
                                            : 'border-gray-200 dark:border-gray-600 bg-white dark:bg-gray-700 hover:border-maroon-300 cursor-pointer'
                                    }`}
                                    onClick={() => canInteract && handlePollOptionSelect(option.id)}
                                  >
                                    <div className="p-3">
                                      <div className="flex items-center justify-between">
                                        <span className="text-sm font-medium text-gray-900 dark:text-white">
                                          {option.optionText || option.text}
                                        </span>
                                        <div className="flex items-center">
                                          {(activePoll.userVoted && currentUser) && (
                                            <span className="text-xs text-gray-600 dark:text-gray-400 mr-2">
                                              {option.votes || 0} votes
                                            </span>
                                          )}
                                          {isSelected && canInteract && (
                                            <div className="w-4 h-4 bg-maroon-500 rounded-full flex items-center justify-center">
                                              <div className="w-2 h-2 bg-white rounded-full"></div>
                                            </div>
                                          )}
                                          {isUserChoice && (activePoll.userVoted && currentUser) && (
                                            <div className="w-4 h-4 bg-green-500 rounded-full flex items-center justify-center">
                                              <svg className="w-2 h-2 text-white" fill="currentColor" viewBox="0 0 20 20">
                                                <path fillRule="evenodd" d="M16.707 5.293a1 1 0 010 1.414l-8 8a1 1 0 01-1.414 0l-4-4a1 1 0 011.414-1.414L8 12.586l7.293-7.293a1 1 0 011.414 0z" clipRule="evenodd" />
                                              </svg>
                                            </div>
                                          )}
                                        </div>
                                      </div>
                                      
                                      {/* Progress bar for voted polls */}
                                      {(activePoll.userVoted && currentUser) && (
                                        <div className="mt-2">
                                          <div className="w-full bg-gray-200 dark:bg-gray-600 rounded-full h-2">
                                            <div 
                                              className={`h-2 rounded-full transition-all duration-300 ${
                                                isUserChoice ? 'bg-green-500' : 'bg-gray-400'
                                              }`}
                                              style={{ width: `${percentage}%` }}
                                            />
                                          </div>
                                          <div className="text-xs text-gray-600 dark:text-gray-400 mt-1">
                                            {percentage}%
                                          </div>
                                        </div>
                                      )}
                                    </div>
                                  </div>
                                </div>
                              );
                            })}
                          </div>

                          {/* Vote Button */}
                          <div className="mt-auto flex justify-center">
                            {!currentUser ? (
                              <div className="text-center">
                                <p className="text-sm text-gray-600 dark:text-gray-400 mb-3">
                                  Login to participate in polls
                                </p>
                                <div className="flex space-x-2 justify-center">
                                  <button
                                    onClick={handleLoginRedirect}
                                    className="flex items-center px-4 py-2 bg-maroon-600 hover:bg-maroon-700 text-white text-sm font-medium rounded-md transition-colors"
                                  >
                                    <ArrowRightOnRectangleIcon className="h-4 w-4 mr-2" />
                                    Login
                                  </button>
                                  <button
                                    onClick={handleRegisterRedirect}
                                    className="flex items-center px-4 py-2 bg-yellow-500 hover:bg-yellow-600 text-black text-sm font-medium rounded-md transition-colors"
                                  >
                                    <UserPlusIcon className="h-4 w-4 mr-2" />
                                    Register
                                  </button>
                                </div>
                              </div>
                            ) : activePoll.userVoted ? (
                              <div className="text-center">
                                <div className="text-sm text-gray-600 dark:text-gray-400 mb-2">
                                  Total votes: {activePoll.totalVotes || 0}
                                </div>
                                <span className="inline-flex items-center px-4 py-2 bg-green-100 text-green-800 dark:bg-green-900/30 dark:text-green-300 rounded-lg">
                                  <svg className="w-4 h-4 mr-2" fill="currentColor" viewBox="0 0 20 20">
                                    <path fillRule="evenodd" d="M16.707 5.293a1 1 0 010 1.414l-8 8a1 1 0 01-1.414 0l-4-4a1 1 0 011.414-1.414L8 12.586l7.293-7.293a1 1 0 011.414 0z" clipRule="evenodd" />
                                  </svg>
                                  You have voted
                                </span>
                              </div>
                            ) : (
                              <button
                                onClick={handlePollVote}
                                disabled={!selectedPollOption || pollLoading}
                                className={`px-8 py-2 rounded-lg font-medium transition-colors ${
                                  selectedPollOption && !pollLoading
                                    ? 'bg-yellow-500 hover:bg-yellow-600 text-black' 
                                    : 'bg-gray-300 text-gray-500 cursor-not-allowed'
                                }`}
                              >
                                {pollLoading ? 'Voting...' : 'Vote'}
                              </button>
                            )}
                          </div>
                        </div>
                      ) : (
                        <div className="text-center py-8 flex-grow flex items-center justify-center">
                          <div>
                            <p className="text-gray-500 dark:text-gray-400 mb-2">No active polls</p>
                            <p className="text-sm text-gray-400 dark:text-gray-500">Active polls will appear during live broadcasts</p>
                          </div>
                        </div>
                      )}
                    </>
                  ) : (
                    <div className="flex items-center justify-center h-full">
                      <div className="text-center w-full">
                        <div className="mb-8">
                          <h3 className="text-xl font-medium text-gray-900 dark:text-white">Vote</h3>
                          <p className="text-sm text-gray-500 dark:text-gray-400">selects which you prefer the most?</p>
                        </div>
                        <p className="text-gray-500 dark:text-gray-400">Polls are only available during live broadcasts</p>
                      </div>
                    </div>
                  )}
                </div>
              )}
            </div>
          </div>
        </div>
      </div>

      {/* Debug/Network Information - Hidden but available */}
      {serverConfig && false && (
        <div className="mt-6 bg-white dark:bg-gray-800 rounded-lg shadow-lg overflow-hidden">
          <div className="p-6">
            <h2 className="text-xl font-bold text-gray-900 dark:text-white mb-4 border-b pb-2 border-gray-200 dark:border-gray-700">
              Debug Information
            </h2>

            <div className="grid grid-cols-1 md:grid-cols-2 gap-4 text-sm">
              <div>
                <span className="font-medium text-gray-700 dark:text-gray-300">Server IP:</span>
                <code className="ml-2 text-gray-900 dark:text-white">{serverConfig.serverIp}</code>
              </div>
              <div>
                <span className="font-medium text-gray-700 dark:text-gray-300">Icecast Port:</span>
                <code className="ml-2 text-gray-900 dark:text-white">{serverConfig.icecastPort}</code>
              </div>
              <div>
                <span className="font-medium text-gray-700 dark:text-gray-300">Current Listeners:</span>
                <code className="ml-2 text-gray-900 dark:text-white">{listenerCount}</code>
              </div>
              <div>
                <span className="font-medium text-gray-700 dark:text-gray-300">Connection:</span>
                <code className="ml-2 text-gray-900 dark:text-white">
                  {wsRef.current?.readyState === 1 ? 'WebSocket Active' : 'Polling Mode'}
                </code>
              </div>
              <div className="md:col-span-2">
                <span className="font-medium text-gray-700 dark:text-gray-300">Stream URL:</span>
                <code className="ml-2 text-gray-900 dark:text-white">{serverConfig.streamUrl}</code>
              </div>
            </div>
          </div>
        </div>
      )}

      {streamError && (
        <div className="mb-4 p-4 bg-red-100 dark:bg-red-900/30 border border-red-300 dark:border-red-700 rounded-lg">
          <div className="flex items-start">
            <div className="flex-shrink-0">
              <ExclamationTriangleIcon className="h-5 w-5 text-red-600 dark:text-red-400" />
            </div>
            <div className="ml-3">
              <h3 className="text-sm font-medium text-red-800 dark:text-red-200">
                Audio Playback Issue
              </h3>
              <div className="mt-1 text-sm text-red-700 dark:text-red-300">
                <p>{streamError}</p>
                {streamError.includes('format') && (
                  <div className="mt-2 space-y-1">
                    <p className="font-medium">Try these solutions:</p>
                    <ul className="list-disc list-inside space-y-1 ml-2">
                      <li>Refresh the page and try again</li>
                      <li>Use Chrome, Firefox, or Edge browser</li>
                      <li>Check if the DJ is currently broadcasting</li>
                      <li>Ensure your internet connection is stable</li>
                    </ul>
                  </div>
                )}
              </div>
            </div>
          </div>
        </div>
      )}
    </div>
  );
}<|MERGE_RESOLUTION|>--- conflicted
+++ resolved
@@ -638,15 +638,6 @@
           chatWsRef.current.disconnect();
           chatWsRef.current = null;
         }
-
-<<<<<<< HEAD
-        console.log('Listener Dashboard: Setting up chat WebSocket for broadcast:', currentBroadcastId);
-
-        // Add connection status tracking
-        let wsConnected = false;
-
-=======
->>>>>>> e6876be2
         const connection = await chatService.subscribeToChatMessages(currentBroadcastId, (newMessage) => {
           // Set connection status to true on first message - this confirms WebSocket is working
           if (!wsConnected) {
@@ -656,12 +647,6 @@
 
           // Double-check the message is for the current broadcast
           if (newMessage.broadcastId === currentBroadcastId) {
-<<<<<<< HEAD
-            console.log('Listener Dashboard: Received new chat message:', newMessage);
-
-            // Important: Use functional update with proper immutability
-=======
->>>>>>> e6876be2
             setChatMessages(prev => {
               // Check if message already exists to avoid duplicates
               const exists = prev.some(msg => msg.id === newMessage.id);
@@ -680,12 +665,6 @@
               if (wasAtBottom) {
                 setTimeout(scrollToBottom, 50);
               }
-
-<<<<<<< HEAD
-              // Make this more visible in logs
-              console.log('Listener Dashboard: WEBSOCKET UPDATE - New message count:', updated.length);
-=======
->>>>>>> e6876be2
               return updated;
             });
           }

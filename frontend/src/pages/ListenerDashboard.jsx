"use client"

import { useState, useEffect, useRef } from "react";
import { useParams, useLocation, useNavigate } from "react-router-dom";
import {
  PlayIcon,
  PauseIcon,
  SpeakerWaveIcon,
  SpeakerXMarkIcon,
  PaperAirplaneIcon,
  MusicalNoteIcon,
  ArrowPathIcon,
  UserPlusIcon,
  ArrowRightOnRectangleIcon,
  ExclamationTriangleIcon,
} from "@heroicons/react/24/solid";
import Toast from "../components/Toast";
import { broadcastService, chatService, songRequestService, pollService, streamService, authService, radioService } from "../services/api/index.js";
import { format, formatDistanceToNow } from 'date-fns';
import { useAuth } from "../context/AuthContext";
import { useStreaming } from "../context/StreamingContext";
import { useLocalBackend, config } from "../config";
import { createLogger } from "../services/logger";
import { globalWebSocketService } from '../services/globalWebSocketService';
import SpotifyPlayer from '../components/SpotifyPlayer';
import SEO from '../components/SEO';
import { generateRadioStationData, generateBroadcastEventData } from '../utils/structuredData';

const logger = createLogger('ListenerDashboard');

export default function ListenerDashboard() {
  const { id: broadcastIdParam } = useParams();
  const location = useLocation();
  const navigate = useNavigate();
  const { currentUser } = useAuth();
  const isSpecificBroadcast = location.pathname.startsWith('/broadcast/');

  // Get streaming context
  const { 
    isLive: streamContextIsLive,
    audioPlaying,
    volume,
    isMuted,
    listenerCount,
    toggleAudio,
    updateVolume,
    toggleMute,
    serverConfig,
    audioRef
  } = useStreaming();

  // If we're accessing a specific broadcast by ID, set it as the current broadcast
  const targetBroadcastId = isSpecificBroadcast && broadcastIdParam ? parseInt(broadcastIdParam, 10) : null;

  // Toast notification state (UI only)
  const [toast, setToast] = useState({ visible: false, message: "", type: "success" });
  const [streamError, setStreamError] = useState(null);
    // Filter function to prevent showing audio playback errors
    const setFilteredStreamError = (error) => {
      if (error && typeof error === 'string' && 
          (error.includes('Audio playback error') || 
           error.includes('MEDIA_ELEMENT_ERROR') || 
           error.includes('Empty src attribute'))) {
        // Don't set the error if it's an audio playback error
        logger.debug('Suppressing audio playback error message:', error);
        return;
      }
      setStreamError(error);
    };

  // Original states from ListenerDashboard.jsx
  const [nextBroadcast, setNextBroadcast] = useState(null);
  const [currentBroadcastId, setCurrentBroadcastId] = useState(null);
  const [currentBroadcast, setCurrentBroadcast] = useState(null);

  // Chat state
  const [chatMessages, setChatMessages] = useState([]);
  const [chatMessage, setChatMessage] = useState('');

  // Slow mode display state (synced from current broadcast)
  const [slowModeEnabled, setSlowModeEnabled] = useState(false);
  const [slowModeSeconds, setSlowModeSeconds] = useState(0);
  // If a send was blocked by slow mode, we store the suggested wait time for a gentle notice
  const [slowModeWaitSeconds, setSlowModeWaitSeconds] = useState(null);

  // Song request state
  const [isSongRequestMode, setIsSongRequestMode] = useState(false);
  const [songRequestText, setSongRequestText] = useState('');

  // Relative time tick for auto-refreshing "x mins ago" labels
  const [relativeTimeTick, setRelativeTimeTick] = useState(0);
  useEffect(() => {
    const interval = setInterval(() => {
      setRelativeTimeTick((prev) => prev + 1);
    }, 60000); // refresh every minute
    return () => clearInterval(interval);
  }, []);

  // Poll state
  const [activePoll, setActivePoll] = useState(null);
  const [userVotes, setUserVotes] = useState({});

  // UI state
  const [activeTab, setActiveTab] = useState("poll");
  const [showScrollBottom, setShowScrollBottom] = useState(false);
  const [_currentSong, _setCurrentSong] = useState(null);
  const [broadcastLoading, setBroadcastLoading] = useState(false);
  const [isPlaybackLoading, setIsPlaybackLoading] = useState(false);

  // Local audio state for the dashboard player (separate from streaming context)
  const [localAudioPlaying, setLocalAudioPlaying] = useState(false);

  // Sync local audio state with global streaming context
  useEffect(() => {
    setLocalAudioPlaying(audioPlaying);
  }, [audioPlaying]);

  // Local listener count state (fallback if streaming context doesn't update)
  const [localListenerCount, setLocalListenerCount] = useState(0);

  // Poll selection state
  const [selectedPollOption, setSelectedPollOption] = useState(null);

  // Missing pollLoading state
  const [pollLoading, setPollLoading] = useState(false);

  // Chat timestamp update state
  const [_chatTimestampTick, _setChatTimestampTick] = useState(0);

  // WebSocket connection status
  const [wsConnected, setWsConnected] = useState(false);

  // WebSocket references for interactions
  const chatWsRef = useRef(null);
  const songRequestWsRef = useRef(null);
  const broadcastWsRef = useRef(null);
  const pollWsRef = useRef(null);
  // Instrumentation: track which broadcastId each WS is using
  const chatWsBroadcastIdRef = useRef(null);
  const pollWsBroadcastIdRef = useRef(null);
  const songWsBroadcastIdRef = useRef(null);
  const broadcastWsBroadcastIdRef = useRef(null);
  const globalBroadcastWsRef = useRef(null); // For general broadcast status updates
  const wsConnectingRef = useRef(false); // Prevent duplicate WebSocket connections

  // UI refs
  const chatContainerRef = useRef(null);
  const abortControllerRef = useRef(null);

  // Audio refs from ListenerDashboard2.jsx

  // Add state for listener WebSocket connection
  const [listenerWsConnected, setListenerWsConnected] = useState(false);
  const lastIsLiveRef = useRef(null);
  const lastStreamUrlRef = useRef(null);

  // Add this with other state declarations
  const [broadcastSession, setBroadcastSession] = useState(0);

  // Radio server state (Liquidsoap status)
  const [radioServerState, setRadioServerState] = useState("unknown"); // "running" | "stopped" | "unknown"
  const radioStatusPollRef = useRef(null);

  // Compute actual "isLive" state: requires BOTH broadcast to be live AND radio server to be running
  // This prevents showing "live" UI when Liquidsoap is stopped
  const isLive = streamContextIsLive && radioServerState === 'running';

  // Radio Server Status Check
  const fetchRadioStatus = async () => {
    try {
      const response = await radioService.status();
      const data = response?.data || {};
      const state = data.state || "unknown";
      
      logger.debug('Radio status fetched (Listener Dashboard):', { 
        state, 
        fullResponse: data,
        timestamp: new Date().toISOString()
      });
      
      setRadioServerState(state);
    } catch (error) {
      logger.error('Failed to fetch radio server status (Listener Dashboard):', error);
      setRadioServerState("unknown");
    }
  };

  // Poll radio server status every 10 seconds
  useEffect(() => {
    // Initial check
    fetchRadioStatus();

    // Set up polling interval
    radioStatusPollRef.current = setInterval(fetchRadioStatus, 10000);

    return () => {
      if (radioStatusPollRef.current) {
        clearInterval(radioStatusPollRef.current);
      }
    };
  }, []);

  // Sync slow mode config from the current broadcast for display
  useEffect(() => {
    if (currentBroadcast) {
      setSlowModeEnabled(!!currentBroadcast.slowModeEnabled);
      setSlowModeSeconds(
        typeof currentBroadcast.slowModeSeconds === 'number'
          ? currentBroadcast.slowModeSeconds
          : 0
      );
    } else {
      setSlowModeEnabled(false);
      setSlowModeSeconds(0);
    }
  }, [currentBroadcast?.id, currentBroadcast?.slowModeEnabled, currentBroadcast?.slowModeSeconds]);

  // Utility to perform a clean fresh-start when a new broadcast goes live
  const resetForNewBroadcast = (newBroadcastId) => {
    try {
      // Clear UI/state that belongs to previous broadcast
      setChatMessages([]);
      setActivePoll(null);
      setSelectedPollOption(null);
      setUserVotes({});

      // Tear down all per-broadcast sockets
      if (chatWsRef.current) { chatWsRef.current.disconnect(); chatWsRef.current = null; }
      if (songRequestWsRef.current) { songRequestWsRef.current.disconnect(); songRequestWsRef.current = null; }
      if (broadcastWsRef.current) { broadcastWsRef.current.disconnect(); broadcastWsRef.current = null; }
      if (pollWsRef.current) { pollWsRef.current.disconnect(); pollWsRef.current = null; }

      // Apply new broadcast id and bump session to trigger clean re-subscribe
      if (newBroadcastId) {
        setCurrentBroadcastId(newBroadcastId);
      }
      setBroadcastSession((s) => s + 1);
    } catch (e) {
      logger.error('Error during resetForNewBroadcast:', e);
    }
  };

  // Navigation functions
  const handleLoginRedirect = () => {
    navigate('/login');
  };

  const handleRegisterRedirect = () => {
    navigate('/register');
  };

  // Load current broadcast on component mount
  useEffect(() => {
    const fetchCurrentBroadcast = async () => {
      try {
        // If we're looking at a specific broadcast by ID
        if (targetBroadcastId) {
          const response = await broadcastService.getById(targetBroadcastId);
          setCurrentBroadcast(response.data);
          setCurrentBroadcastId(targetBroadcastId);
          return;
        }

        // Otherwise, get the active broadcast
        const activeBroadcast = await broadcastService.getActiveBroadcast();
        if (activeBroadcast) {
          setCurrentBroadcast(activeBroadcast);
          setCurrentBroadcastId(activeBroadcast.id);
          return;
        }

        // If no active broadcast, get the next scheduled broadcast
        const upcomingResponse = await broadcastService.getUpcoming();
        if (upcomingResponse.data && upcomingResponse.data.length > 0) {
          setNextBroadcast(upcomingResponse.data[0]); // Get the first upcoming broadcast
        }
      } catch (error) {
        logger.error('Error fetching broadcast information:', error);
        setFilteredStreamError('Failed to load broadcast information');
      }
    };

    fetchCurrentBroadcast();
  }, [targetBroadcastId]);

  // Handle play/pause
  const handlePlayPause = () => {
    try {
      toggleAudio();
    } catch (error) {
      logger.error('Error toggling audio:', error);
      setFilteredStreamError('Failed to control audio playback');
    }
  };

  // Handle volume change
  const handleVolumeChange = (e) => {
    const newVolume = parseInt(e.target.value);
    updateVolume(newVolume);
  };

  // Handle mute toggle
  const handleMuteToggle = () => {
    toggleMute();
  };

  // Refresh stream function
  const refreshStream = () => {
    if (audioRef.current && serverConfig?.streamUrl) {
      const wasPlaying = audioPlaying;
      audioRef.current.pause();
      audioRef.current.src = '';

      setTimeout(() => {
        audioRef.current.src = serverConfig.streamUrl;
        audioRef.current.load();

        if (wasPlaying) {
          audioRef.current.play().catch(error => {
            logger.error('Error restarting playback:', error);
            setFilteredStreamError('Failed to restart playback. Please try again.');
          });
        }
      }, 100);
    }
  };

  // Initialize audio element and apply stream URL only when it changes — do not interrupt active playback
  useEffect(() => {
    logger.debug('Audio init/update effect:', {
      hasServerConfig: !!serverConfig,
      hasAudioEl: !!audioRef.current,
      streamUrl: serverConfig?.streamUrl,
      lastStreamUrl: lastStreamUrlRef.current
    });

    const resolvedUrl = serverConfig?.streamUrl || config.icecastUrl;

    // Create audio element once
    if (!audioRef.current) {
      logger.debug('Creating shared audio element');
      audioRef.current = new Audio();
      audioRef.current.preload = 'none';
      audioRef.current.volume = isMuted ? 0 : volume / 100;

      // Only set initial src if we have a URL and not already playing
      if (resolvedUrl) {
        audioRef.current.src = resolvedUrl;
        lastStreamUrlRef.current = resolvedUrl;
        logger.debug('Initialized audio source to:', resolvedUrl);
      }

      // Attach diagnostic listeners once
      audioRef.current.onloadstart = () => logger.debug('Audio loading started');
      audioRef.current.oncanplay = () => logger.debug('Audio can start playing');
      audioRef.current.onplay = () => logger.debug('Audio play event fired');
      audioRef.current.onpause = () => logger.debug('Audio pause event fired');
      audioRef.current.onerror = (e) => {
        const isEmptySrcError = e.target?.error?.code === 4 && e.target?.error?.message?.includes('Empty src attribute');
        if (isEmptySrcError || e.target?.error?.message?.includes('MEDIA_ELEMENT_ERROR')) {
          logger.debug('Ignoring expected audio error:', e.target?.error?.message);
          return;
        }
        logger.error('Audio error:', e);
      };
      return; // element created; do not proceed further in this tick
    }

    // If URL changed, only update src when not actively playing to avoid cutting audio
    if (resolvedUrl && lastStreamUrlRef.current !== resolvedUrl) {
      if (audioRef.current.paused) {
        audioRef.current.src = resolvedUrl;
        lastStreamUrlRef.current = resolvedUrl;
        logger.debug('Applied new audio source (paused):', resolvedUrl);
      } else {
        logger.debug('Skipping audio src update while playing to avoid interruption');
      }
    }
  }, [serverConfig?.streamUrl]);





  // Removed periodic HTTP status checks; rely entirely on WebSocket updates

  // Handle volume changes (non-disruptive)
  useEffect(() => {
    if (audioRef.current) {
      const newVolume = isMuted ? 0 : volume / 100;
      if (audioRef.current.volume !== newVolume) {
        audioRef.current.volume = newVolume;
        logger.debug('Volume updated to:', newVolume);
      }
    }
  }, [volume, isMuted]);

  // Add this helper function at the top of the component
  const isAtBottom = (container) => {
    if (!container) return true;
    const { scrollTop, scrollHeight, clientHeight } = container;
    return Math.abs(scrollHeight - clientHeight - scrollTop) < 10;
  };

  // Function to scroll to bottom
  const scrollToBottom = () => {
    const container = chatContainerRef.current;
    if (container) {
      container.scrollTop = container.scrollHeight;
    }
  };

  // Fetch initial chat messages when broadcast becomes available
  useEffect(() => {
    // Guard: Only fetch if we have a valid broadcast ID
    if (!currentBroadcastId || currentBroadcastId <= 0) {
      setChatMessages([]); // Clear messages when no valid broadcast
      return;
    }

    const fetchChatMessages = async () => {
      // Capture the broadcast ID for which this request is made
      const requestBroadcastId = currentBroadcastId;
      try {
        // Cancel any previous request
        if (abortControllerRef.current) {
          abortControllerRef.current.abort();
        }

        // Create new abort controller for this request
        abortControllerRef.current = new AbortController();

        // Clear old messages immediately when switching broadcasts
        setChatMessages([]);

        const response = await chatService.getMessages(requestBroadcastId);

        // Double-check that the response is for the current broadcast
        const newMessages = response.data.filter(msg => msg.broadcastId === requestBroadcastId);

        // Check if we're at the bottom before updating messages
        const container = chatContainerRef.current;
        const wasAtBottom = isAtBottom(container);

        // Update messages only if still the same broadcast
        if (currentBroadcastId === requestBroadcastId) {
          setChatMessages(newMessages);

          // Only scroll if user was already at the bottom
          if (wasAtBottom) {
            setTimeout(() => {
              if (container) {
                container.scrollTop = container.scrollHeight;
              }
            }, 100);
          }
        }
      } catch (error) {
        // Ignore aborted requests
        if (error.name === 'AbortError') {
          return;
        }
        logger.error("Listener Dashboard: Error fetching chat messages:", error);
      }
    };

    // When switching to a different broadcast, clear existing messages immediately
    setChatMessages([]);
    fetchChatMessages();

    // Only use polling as fallback if WebSocket is not available AND not live
    // Remove polling since WebSocket should handle real-time updates
    // Keep only for development/debugging if needed

    return () => {
      if (abortControllerRef.current) {
        abortControllerRef.current.abort();
      }
      setChatMessages([]);
    };
  }, [currentBroadcastId, broadcastSession]); // Add broadcastSession as a dependency

  // Setup WebSocket connections for real-time updates after initial data is loaded
  // This replaces most HTTP polling with real-time WebSocket communication:
  // - Chat messages: Real-time via WebSocket
  // - Song requests: Real-time via WebSocket  
  // - Poll updates: Real-time via WebSocket
  // - Broadcast status: Real-time via WebSocket
  // - Listener count: Real-time via WebSocket
  // 
  // CRITICAL: We depend on both currentBroadcastId and broadcastSession
  // - currentBroadcastId: When switching to a different broadcast (each broadcast has unique ID)
  // - broadcastSession: When the same broadcast goes live (DJ starts streaming)
  //   This ensures WebSocket connections are refreshed when the DJ goes live
  // 
  // IMPORTANT: WebSocket connections should be established immediately when a broadcast goes live,
  // regardless of whether the user is playing audio or not. This ensures chat and song requests
  // work even if the user hasn't started listening yet.
  useEffect(() => {
    // Guard: Only setup WebSockets if we have a valid broadcast ID
    // We allow unauthenticated users to connect to WebSockets for listening to chat/polls
    if (!currentBroadcastId || currentBroadcastId <= 0) {
      logger.debug('Listener Dashboard: No valid broadcast ID, cleaning up WebSocket connections');
      // Cleanup broadcast-specific connections when no valid broadcast
      if (chatWsRef.current) {
        chatWsRef.current.disconnect();
        chatWsRef.current = null;
      }
      if (songRequestWsRef.current) {
        songRequestWsRef.current.disconnect();
        songRequestWsRef.current = null;
      }
      if (broadcastWsRef.current) {
        broadcastWsRef.current.disconnect();
        broadcastWsRef.current = null;
      }
      if (pollWsRef.current) {
        pollWsRef.current.disconnect();
        pollWsRef.current = null;
      }
      // Note: Keep poll WebSocket connected even without active broadcast
      // Polls might be created and updated independently of broadcast status
      return;
    }

    logger.debug('Listener Dashboard: Setting up WebSocket connections for broadcast:', currentBroadcastId, 'session:', broadcastSession);
    logger.debug('Listener Dashboard: Note: WebSocket connections are independent of audio playback - they work even if user is not listening');

    // Setup Chat WebSocket
    const setupChatWebSocket = async () => {
      try {
        // Reset connection status when setting up new connection
        setWsConnected(false);

        // Clean up any existing connection first
        if (chatWsRef.current) {
          logger.debug('Listener Dashboard: Cleaning up existing chat WebSocket');
          chatWsRef.current.disconnect();
          chatWsRef.current = null;
        }
        const subscribedBroadcastId = currentBroadcastId;
        const connection = await chatService.subscribeToChatMessages(subscribedBroadcastId, (newMessage) => {
          // Instrumentation: log message broadcast alignment
          try {
            logger.info('[ChatDebug] recv', {
              msgId: newMessage?.id,
              msgBroadcastId: newMessage?.broadcastId,
              chatWsBroadcastId: chatWsBroadcastIdRef.current,
              stateBroadcastId: currentBroadcastId,
              subscribedBroadcastId,
            });
          } catch(_) { /* no-op: debug logging only */ }
          // Set connection status to true on first message - this confirms WebSocket is working
          if (!wsConnected) {
            setWsConnected(true);
            logger.debug('Listener Dashboard: WebSocket confirmed working');
          }

          // Double-check the message is for the current broadcast
          if (newMessage.broadcastId === subscribedBroadcastId) {
            setChatMessages(prev => {
              // Check if message already exists to avoid duplicates
              const exists = prev.some(msg => msg.id === newMessage.id);
              if (exists) {
                return prev;
              }

              // Create a new array instead of modifying the existing one
              const wasAtBottom = isAtBottom(chatContainerRef.current);

              // Use spread operator for a new array and sort properly
              const updated = [...prev, newMessage].sort((a, b) =>
                  new Date(a.createdAt) - new Date(b.createdAt)
              );

              if (wasAtBottom) {
                setTimeout(scrollToBottom, 50);
              }
              return updated;
            });
          }
        });

        // Add a connection status check
        setTimeout(() => {
          if (!wsConnected) {
            logger.warn('Listener Dashboard: WebSocket not confirmed working after 3 seconds, refreshing messages');
            // Fallback - fetch messages again if WebSocket isn't working
            chatService.getMessages(currentBroadcastId).then(response => {
              setChatMessages(response.data);
            }).catch(error => {
              logger.error('Listener Dashboard: Error fetching messages during fallback:', error);
            });
          }
        }, 3000);

        chatWsRef.current = connection;
        chatWsBroadcastIdRef.current = subscribedBroadcastId;
        logger.info('[ChatDebug] chat WS connected', { usingBroadcastId: chatWsBroadcastIdRef.current });
        logger.debug('Listener Dashboard: Chat WebSocket connected successfully for broadcast:', currentBroadcastId, 'session:', broadcastSession);
      } catch (error) {
        logger.error('Listener Dashboard: Failed to connect chat WebSocket:', error);

        // No polling fallback: rely on HTTP send/fetch upon user action only
        chatWsRef.current = {
          disconnect: () => {},
          isConnected: () => false
        };
      }
    };

    // Setup Song Request WebSocket
    const setupSongRequestWebSocket = async () => {
      try {
        // Clean up any existing connection first
        if (songRequestWsRef.current) {
          logger.debug('Listener Dashboard: Cleaning up existing song request WebSocket');
          songRequestWsRef.current.disconnect();
          songRequestWsRef.current = null;
        }

        const subscribedBroadcastId = currentBroadcastId;
        const connection = await songRequestService.subscribeToSongRequests(subscribedBroadcastId, (newRequest) => {
          // Double-check the request is for the current broadcast
          if (newRequest.broadcastId === subscribedBroadcastId) {
            // You can add notification logic here if needed
          }
        });
        songRequestWsRef.current = connection;
        songWsBroadcastIdRef.current = subscribedBroadcastId;
        logger.debug('Listener Dashboard: Song request WebSocket connected successfully for broadcast:', currentBroadcastId, 'session:', broadcastSession);
      } catch (error) {
        logger.error('Listener Dashboard: Failed to connect song request WebSocket:', error);
      }
    };

    // Setup Poll WebSocket for poll updates (no HTTP polling)
    const setupPollWebSocket = async () => {
      try {
        if (pollWsRef.current) {
          logger.debug('Listener Dashboard: Cleaning up existing poll WebSocket');
          pollWsRef.current.disconnect();
          pollWsRef.current = null;
        }

        const subscribedBroadcastId = currentBroadcastId;
        const connection = await pollService.subscribeToPolls(subscribedBroadcastId, (pollUpdate) => {
          try {
            switch (pollUpdate.type) {
              case 'NEW_POLL': {
                const p = pollUpdate.poll;
                if (p && p.active) {
                  setActivePoll(p);
                }
                break;
              }
              case 'POLL_RESULTS': {
                const results = pollUpdate.results;
                const pollId = pollUpdate.pollId;
                if (results && pollId) {
                  setActivePoll(prev => (
                    prev && prev.id === pollId
                      ? { ...prev, options: results.options || prev.options, totalVotes: results.totalVotes ?? prev.totalVotes }
                      : prev
                  ));
                }
                break;
              }
              case 'POLL_UPDATED': {
                const p = pollUpdate.poll;
                if (p) {
                  // Keep showing poll even if ended - show results
                  // Only clear if poll has no votes and is not active
                  const hasVotes = p.options?.some(opt => (opt.votes || 0) > 0) || p.totalVotes > 0;
                  if (p.active || hasVotes) {
                    setActivePoll(p);
                  } else {
                    setActivePoll(null);
                  }
                }
                break;
              }
              case 'POLL_DELETED': {
                const deletedPollId = pollUpdate.pollId || pollUpdate.id || null;
                if (!deletedPollId || !activePoll) break;
                if (activePoll.id === deletedPollId) {
                  setActivePoll(null);
                }
                break;
              }
              default:
                // ignore
                break;
            }
          } catch (e) {
            logger.error('Listener Dashboard: Error handling poll update:', e);
          }
        });

        pollWsRef.current = connection;
        pollWsBroadcastIdRef.current = subscribedBroadcastId;
        logger.debug('Listener Dashboard: Poll WebSocket connected successfully for broadcast:', currentBroadcastId, 'session:', broadcastSession);
      } catch (error) {
        logger.error('Listener Dashboard: Failed to connect poll WebSocket:', error);
      }
    };

    // Setup Broadcast WebSocket for broadcast-level updates
    const setupBroadcastWebSocket = async () => {
      try {
        // Clean up any existing connection first
        if (broadcastWsRef.current) {
          logger.debug('Listener Dashboard: Cleaning up existing broadcast WebSocket');
          broadcastWsRef.current.disconnect();
          broadcastWsRef.current = null;
        }

        // Use the broadcast service from api.js
        const subscribedBroadcastId = currentBroadcastId;
        const connection = await broadcastService.subscribeToBroadcastUpdates(subscribedBroadcastId, (message) => {
          logger.debug('Listener Dashboard: Broadcast WebSocket message received:', message);

          switch (message.type) {
            case 'BROADCAST_STARTED':
              logger.debug('Stream started via WebSocket');
              if (message.broadcast) {
                logger.debug('Broadcast information included in message:', message.broadcast);
                logger.debug('Resetting state for new broadcast ID', message.broadcast.id, 'from', currentBroadcastId);
                // Fresh start for new broadcast
                resetForNewBroadcast(message.broadcast.id);
                setCurrentBroadcast(message.broadcast);
              } else {
                // No payload; still perform a reset to be safe
                resetForNewBroadcast(null);
              }
              logger.debug('Fetching complete broadcast information after BROADCAST_STARTED');
              fetchCurrentBroadcastInfo();
              break;

            case 'BROADCAST_ENDED':
              logger.debug('Stream ended via WebSocket');
              // Fresh clear
              resetForNewBroadcast(null);
              break;

            case 'LISTENER_COUNT_UPDATE':
              logger.debug('Listener count updated via WebSocket:', message.data?.listenerCount || 0);
              if (message.data?.listenerCount !== undefined) {
                setLocalListenerCount(message.data.listenerCount);
              }
              break;

            case 'BROADCAST_STATUS_UPDATE':
              logger.debug('Broadcast status updated via WebSocket:', message.broadcast?.status === 'LIVE');
              if (message.broadcast) {
                if (message.broadcast.status === 'LIVE') {
                  // Fresh start when status flips to LIVE (and ID may change)
                  resetForNewBroadcast(message.broadcast.id);
                  setCurrentBroadcast(message.broadcast);
                  logger.debug('Fetching complete broadcast information after status update to LIVE');
                  fetchCurrentBroadcastInfo();
                } else {
                  // Non-live; clear
                  resetForNewBroadcast(null);
                }
              }
              break;

            case 'LISTENER_JOINED':
              // Update listener count if provided
              logger.debug('Listener joined via WebSocket:', message.data?.listenerCount !== undefined ? message.data.listenerCount : 0);
              if (message.data?.listenerCount !== undefined) {
                setLocalListenerCount(message.data.listenerCount);
              }
              break;

            case 'LISTENER_LEFT':
              // Update listener count if provided
              logger.debug('Listener left via WebSocket:', message.data?.listenerCount !== undefined ? message.data.listenerCount : 0);
              if (message.data?.listenerCount !== undefined) {
                setLocalListenerCount(message.data.listenerCount);
              }
              break;

            default:
              // Unknown message type - can be safely ignored
              logger.debug('Unknown broadcast message type:', message.type);
          }
        });

        broadcastWsRef.current = connection;
        broadcastWsBroadcastIdRef.current = subscribedBroadcastId;
        logger.debug('Listener Dashboard: Broadcast WebSocket connected successfully for broadcast:', currentBroadcastId, 'session:', broadcastSession);
      } catch (error) {
        logger.error('Listener Dashboard: Failed to connect broadcast WebSocket:', error);
      }
    };

    // Setup WebSockets immediately - no delay needed with proper guards
    logger.debug('Listener Dashboard: Setting up WebSocket connections for broadcast:', currentBroadcastId, 'session:', broadcastSession);
    
    // Ensure we have a valid broadcast ID before setting up WebSockets
    if (currentBroadcastId && currentBroadcastId > 0) {
      // Check if we already have WebSocket connections for this broadcast ID
      const hasExistingConnections = chatWsRef.current || songRequestWsRef.current || broadcastWsRef.current || pollWsRef.current;
      
      if (hasExistingConnections) {
        logger.debug('Listener Dashboard: Cleaning up existing WebSocket connections before setting up new ones');
        // Clean up existing connections first
        if (chatWsRef.current) {
          chatWsRef.current.disconnect();
          chatWsRef.current = null;
        }
        if (songRequestWsRef.current) {
          songRequestWsRef.current.disconnect();
          songRequestWsRef.current = null;
        }
        if (broadcastWsRef.current) {
          broadcastWsRef.current.disconnect();
          broadcastWsRef.current = null;
        }
        if (pollWsRef.current) {
          pollWsRef.current.disconnect();
          pollWsRef.current = null;
        }
      }
      
      // Set up WebSocket connections immediately when broadcast ID is available
      // These connections work independently of audio playback
      setupChatWebSocket();
      setupSongRequestWebSocket();
      setupBroadcastWebSocket();
      setupPollWebSocket();
    } else {
      logger.warn('Listener Dashboard: Skipping WebSocket setup - invalid broadcast ID:', currentBroadcastId);
    }

    return () => {
      logger.debug('Listener Dashboard: Cleaning up WebSocket connections for broadcast:', currentBroadcastId, 'session:', broadcastSession);
      
      // Clean up all WebSocket connections
      if (chatWsRef.current) {
        logger.debug('Listener Dashboard: Disconnecting chat WebSocket');
        chatWsRef.current.disconnect();
        chatWsRef.current = null;
        chatWsBroadcastIdRef.current = null;
      }
      if (songRequestWsRef.current) {
        logger.debug('Listener Dashboard: Disconnecting song request WebSocket');
        songRequestWsRef.current.disconnect();
        songRequestWsRef.current = null;
        songWsBroadcastIdRef.current = null;
      }
      if (broadcastWsRef.current) {
        logger.debug('Listener Dashboard: Disconnecting broadcast WebSocket');
        broadcastWsRef.current.disconnect();
        broadcastWsRef.current = null;
        broadcastWsBroadcastIdRef.current = null;
      }
      if (pollWsRef.current) {
        logger.debug('Listener Dashboard: Disconnecting poll WebSocket');
        pollWsRef.current.disconnect();
        pollWsRef.current = null;
        pollWsBroadcastIdRef.current = null;
      }
    };
  }, [currentBroadcastId, broadcastSession]); // Depend on currentBroadcastId and broadcastSession

  // Track broadcast ID changes for debugging
  useEffect(() => {
    logger.debug('Listener Dashboard: Broadcast ID changed to:', currentBroadcastId, 'session:', broadcastSession);
    
    // If we have a valid broadcast ID, ensure WebSocket connections are set up
    if (currentBroadcastId && currentBroadcastId > 0) {
      logger.debug('Listener Dashboard: Valid broadcast ID detected, ensuring WebSocket connections are active');
    }
  }, [currentBroadcastId, broadcastSession]);


  // Update chat timestamps every minute
  useEffect(() => {
    const interval = setInterval(() => {
      _setChatTimestampTick(prev => prev + 1);
    }, 60000); // Update every minute

    return () => clearInterval(interval);
  }, []);

  // Update the scroll event listener
  useEffect(() => {
    const container = chatContainerRef.current;
    if (!container) return;

    const handleScroll = () => {
      setShowScrollBottom(!isAtBottom(container));
    };

    container.addEventListener('scroll', handleScroll);
    return () => container.removeEventListener('scroll', handleScroll);
  }, []);

  // Handle chat submission
  const handleChatSubmit = async (e) => {
    e.preventDefault();
    if (!currentUser) {
      handleLoginRedirect();
      return;
    }
    let broadcastIdToUse = currentBroadcastId || currentBroadcast?.id;
    if (!chatMessage.trim()) return;

    // If we still don't have a broadcast ID at send time, try to resolve it immediately
    if (!broadcastIdToUse) {
      // Prefer broadcastId from latest listener WS payload if present on window
      const wsState = window.__wildcats_stream_state__;
      if (wsState?.broadcastId && Number.isFinite(wsState.broadcastId)) {
        broadcastIdToUse = wsState.broadcastId;
        setCurrentBroadcastId(broadcastIdToUse);
      } else {
        try {
          logger.debug('No broadcastId at send time; resolving current broadcast before sending...');
          await fetchCurrentBroadcastInfo();
          broadcastIdToUse = currentBroadcastId || currentBroadcast?.id;
        } catch (e2) {
          logger.error('Failed to resolve current broadcast before sending message:', e2);
        }
        if (!broadcastIdToUse) {
          alert('Chat is not connected to an active broadcast yet. Please wait a moment and try again.');
          setChatMessage(messageToSend);
          return;
        }
      }
    }

    // Validate message length
    if (chatMessage.length > 1500) {
      alert("Message cannot exceed 1500 characters");
      return;
    }

    const messageToSend = chatMessage.trim();
    setChatMessage(''); // Clear input immediately for better UX

    try {
      // Always send via HTTP to guarantee authentication; use WS for receiving only
      const messageData = { content: messageToSend };
      logger.info('[ChatDebug] send', {
        sendingToBroadcastId: broadcastIdToUse,
        chatWsBroadcastId: chatWsBroadcastIdRef.current,
        stateBroadcastId: currentBroadcastId,
        wsStateBroadcastId: (window.__wildcats_stream_state__ || {}).broadcastId || null,
      });
      await chatService.sendMessage(broadcastIdToUse, messageData);

      // Clear any previous slow-mode wait notice on successful send
      setSlowModeWaitSeconds(null);

      // Refresh messages to reflect the sent message immediately
      const updatedMessages = await chatService.getMessages(broadcastIdToUse);
      setChatMessages(updatedMessages.data);
      scrollToBottom();
    } catch (error) {
      logger.error("Error sending chat message:", error);
      if (error.response?.data?.message?.includes("1500 characters")) {
        alert("Message cannot exceed 1500 characters");
      } else {
        const apiStatus = error.response?.status;
        if (apiStatus === 401) {
          alert('Your session expired. Please log in again.');
          handleLoginRedirect();
        } else if (apiStatus === 429) {
          const headers = error.response?.headers || {};
          const retryAfter = headers['retry-after'] || headers['Retry-After'] || headers['Retry-after'];
          const sec = parseInt(retryAfter, 10);
          // Store suggested wait seconds for gentle inline notice (fallback to configured slow mode seconds)
          const waitSec = Number.isFinite(sec) ? sec : (slowModeSeconds || null);
          setSlowModeWaitSeconds(waitSec);
          // No alert popup – inline text will inform the user
        } else {
          alert("Failed to send message. Please try again.");
        }
      }
      setChatMessage(messageToSend); // Restore the message if sending failed
    }
  };

  // Instrumentation: Poll and log the broadcastId being used across layers
  useEffect(() => {
    let last = {};
    const logIfChanged = (label, value) => {
      if (last[label] !== value) {
        last[label] = value;
        logger.info('[ChatDebug] state', { label, value });
      }
    };
    const interval = setInterval(() => {
      const wsState = (window.__wildcats_stream_state__ || {});
      logIfChanged('state.currentBroadcastId', currentBroadcastId || null);
      logIfChanged('ws.listener.broadcastId', wsState.broadcastId || null);
      logIfChanged('chat.ws.broadcastId', chatWsBroadcastIdRef.current || null);
      logIfChanged('poll.ws.broadcastId', pollWsBroadcastIdRef.current || null);
      logIfChanged('song.ws.broadcastId', songWsBroadcastIdRef.current || null);
      logIfChanged('broadcast.ws.broadcastId', broadcastWsBroadcastIdRef.current || null);
    }, 3000);
    return () => clearInterval(interval);
  }, [currentBroadcastId]);

  // Watchdog: if listener WS reports a different live broadcastId than our state, force a reset
  useEffect(() => {
    const interval = setInterval(() => {
      try {
        const wsState = (window.__wildcats_stream_state__ || {});
        const wsBroadcastId = wsState.broadcastId || null;
        const wsLive = !!wsState.isLive;

        if (wsLive && wsBroadcastId && wsBroadcastId !== currentBroadcastId) {
          logger.warn('[ChatDebug] mismatch detected, forcing reset', {
            wsBroadcastId,
            stateBroadcastId: currentBroadcastId,
            chatWsBroadcastId: chatWsBroadcastIdRef.current,
          });
          resetForNewBroadcast(wsBroadcastId);
          fetchCurrentBroadcastInfo().catch(() => {});
        }
      } catch (_) { /* no-op: periodic check */ }
    }, 1000);
    return () => clearInterval(interval);
  }, [currentBroadcastId]);

  // Helper function to fetch current broadcast info
  const fetchCurrentBroadcastInfo = async () => {
    setBroadcastLoading(true);
    try {
      // Fetch live broadcasts from API
      const response = await broadcastService.getLive();
      const liveBroadcasts = response.data;

      if (liveBroadcasts && liveBroadcasts.length > 0) {
        const liveBroadcast = liveBroadcasts[0];
        setCurrentBroadcast(liveBroadcast);
        setCurrentBroadcastId(liveBroadcast.id);
        logger.debug("Live broadcast information fetched:", liveBroadcast);
      } else {
        setCurrentBroadcast(null);
        setCurrentBroadcastId(null);
        logger.debug("No live broadcasts found");
      }
    } catch (error) {
      logger.error("Error fetching current broadcast info:", error);
    } finally {
      setBroadcastLoading(false);
    }
  };

  // Check if a broadcast is live
  useEffect(() => {
    const checkBroadcastStatus = async () => {
      // Skip polling if WebSocket is connected and handling broadcast updates
      if (broadcastWsRef.current?.isConnected && broadcastWsRef.current.isConnected()) {
        logger.debug('Skipping broadcast status poll - WebSocket is handling updates')
        return
      }

      try {
        // If we have a target broadcast ID (from URL), use that
        if (targetBroadcastId && !isNaN(targetBroadcastId)) {
          try {
            // Fetch the specific broadcast
            const broadcastResponse = await broadcastService.getBroadcast(targetBroadcastId);
            const targetBroadcast = broadcastResponse.data;

            if (targetBroadcast) {
              setCurrentBroadcastId(targetBroadcast.id);
              setCurrentBroadcast(targetBroadcast);
              logger.debug("Target broadcast loaded:", targetBroadcast);
              return; // Exit early since we found our target broadcast
            }
          } catch (error) {
            logger.error("Error fetching target broadcast:", error);
            // Continue to fetch live broadcasts as fallback
          }
        }

        // Fetch live broadcasts from API
        const response = await broadcastService.getLive();
        const liveBroadcasts = response.data;

        // If there are any live broadcasts, update state
        if (liveBroadcasts && liveBroadcasts.length > 0) {
          const liveBroadcast = liveBroadcasts[0];
          setCurrentBroadcast(liveBroadcast);
          setCurrentBroadcastId(liveBroadcast.id);
          logger.debug("Live broadcast found:", liveBroadcast);
        } else {
          setCurrentBroadcast(null);
          setCurrentBroadcastId(null);
          logger.debug("No live broadcasts found");
        }
      } catch (error) {
        logger.error("Error checking broadcast status:", error);
      }
    }

    // Initial check
    checkBroadcastStatus();

    // Very minimal polling since WebSocket handles all real-time broadcast updates
    // Only check occasionally for fallback scenarios or initial setup
    const interval = setInterval(checkBroadcastStatus, 600000); // Check every 10 minutes instead of 5 minutes

    return () => clearInterval(interval);
  }, [targetBroadcastId]); // Add targetBroadcastId as dependency

  // Global broadcast status WebSocket for real-time broadcast detection
  useEffect(() => {
    const setupGlobalBroadcastWebSocket = async () => {
      try {
        // Clean up any existing connection
        if (globalBroadcastWsRef.current) {
          globalBroadcastWsRef.current.disconnect();
          globalBroadcastWsRef.current = null;
        }

        logger.debug('Setting up global broadcast status WebSocket...');

        // Subscribe to global broadcast status updates (no specific broadcast ID)
        const connection = await broadcastService.subscribeToBroadcastUpdates(null, (message) => {
          logger.debug('Global broadcast update received:', message);

          switch (message.type) {
            case 'BROADCAST_STARTED':
              logger.debug('New broadcast started via global WebSocket');
              // CRITICAL FIX: Immediately fetch complete broadcast information
              // This is essential for audio source switching scenarios where the DJ
              // reconnects and creates a new broadcast session
              if (message.broadcast) {
                logger.debug('Updating to new broadcast from global WebSocket:', message.broadcast);
                logger.debug('Updating broadcast ID from', currentBroadcastId, 'to', message.broadcast.id, 'via global WebSocket');
                setCurrentBroadcast(message.broadcast);
                setCurrentBroadcastId(message.broadcast.id);
                // This will immediately trigger WebSocket setup for chat and song requests
                logger.debug('Broadcast ID updated, WebSocket connections will be established immediately');
              }
              // Always fetch complete details to ensure UI is up-to-date
              logger.debug('Fetching complete broadcast information via global WebSocket after BROADCAST_STARTED');
              fetchCurrentBroadcastInfo();
              setBroadcastSession((s) => s + 1); // <--- increment session when broadcast starts
              break;

            case 'BROADCAST_ENDED':
              logger.debug('Broadcast ended via global WebSocket');
              // Only clear state if it matches the current broadcast
              if (!message.broadcast || message.broadcast.id === currentBroadcastId) {
                setCurrentBroadcast(null);
                setCurrentBroadcastId(null);
                logger.debug('Cleared current broadcast state');
              }
              break;

            case 'BROADCAST_STATUS_UPDATE':
              logger.debug('Broadcast status updated via global WebSocket:', message.broadcast?.status);
              if (message.broadcast && message.broadcast.status === 'LIVE') {
                // New broadcast went live
                logger.debug('New broadcast went live via global status update:', message.broadcast);
                logger.debug('Updating broadcast ID from', currentBroadcastId, 'to', message.broadcast.id, 'via global status update');
                setCurrentBroadcast(message.broadcast);
                setCurrentBroadcastId(message.broadcast.id);
                // This will immediately trigger WebSocket setup for chat and song requests
                logger.debug('Broadcast went live, WebSocket connections will be established immediately');
                // Fetch complete details for the new live broadcast
                logger.debug('Fetching complete broadcast information for newly live broadcast');
                fetchCurrentBroadcastInfo();
                setBroadcastSession((s) => s + 1); // <--- increment session when broadcast goes live
              } else if (message.broadcast && message.broadcast.status !== 'LIVE') {
                // If this was the current broadcast and it's no longer live
                if (currentBroadcastId === message.broadcast.id) {
                  setCurrentBroadcast(null);
                  setCurrentBroadcastId(null);
                  logger.debug('Current broadcast ended via global status update');
                }
              }
              break;

            case 'LISTENER_COUNT_UPDATE':
              // Update listener count for any broadcast updates
              if (message.data?.listenerCount !== undefined) {
                setLocalListenerCount(message.data.listenerCount);
                logger.debug('Updated listener count via global WebSocket:', message.data.listenerCount);
              }
              break;

            default:
              // Other message types can be ignored for global status
              logger.debug('Global WebSocket - ignoring message type:', message.type);
              break;
          }
        });

        globalBroadcastWsRef.current = connection;
        logger.debug('Global broadcast status WebSocket connected successfully');
      } catch (error) {
        logger.error('Failed to connect global broadcast status WebSocket:', error);

        // Fallback: increase polling frequency if WebSocket fails
        logger.debug('Setting up fallback polling due to global WebSocket failure');
        const fallbackPolling = setInterval(() => {
          logger.debug('Fallback polling: checking for live broadcasts');
          fetchCurrentBroadcastInfo();
        }, 30000); // Poll every 30 seconds as fallback

        // Store the polling interval for cleanup
        globalBroadcastWsRef.current = {
          disconnect: () => {
            clearInterval(fallbackPolling);
            logger.debug('Stopped fallback polling');
          }
        };
      }
    };

    // Set up the global WebSocket connection
    setupGlobalBroadcastWebSocket();

    return () => {
      if (globalBroadcastWsRef.current) {
        globalBroadcastWsRef.current.disconnect();
        globalBroadcastWsRef.current = null;
      }
    };
  }, []); // Run once on component mount

  // Load polls (active or ended with votes) once on broadcast/session change; subsequent updates arrive via WebSocket
  useEffect(() => {
    const loadInitialPoll = async () => {
      if (!currentBroadcastId) {
        setActivePoll(null);
        return;
      }
      try {
        // First try to get active polls
        const activeResponse = await pollService.getActivePollsForBroadcast(currentBroadcastId);
        if (activeResponse.data && activeResponse.data.length > 0) {
          const firstActive = activeResponse.data[0];
          // Fetch results for active poll
          try {
            const resultsResponse = await pollService.getPollResults(firstActive.id);
            setActivePoll({
              ...firstActive,
              options: resultsResponse.data.options || firstActive.options,
              totalVotes: resultsResponse.data.totalVotes || firstActive.options.reduce((sum, option) => sum + (option.votes || 0), 0),
              userVoted: false
            });
          } catch (error) {
            // Fallback if results fetch fails
            setActivePoll({
              ...firstActive,
              totalVotes: firstActive.options.reduce((sum, option) => sum + (option.votes || 0), 0),
              userVoted: false
            });
          }
          return;
        }
        
        // If no active poll, try to get most recent ended poll with votes
        const allPollsResponse = await pollService.getPollsForBroadcast(currentBroadcastId);
        if (allPollsResponse.data && allPollsResponse.data.length > 0) {
          // Get ended polls with votes
          const endedPolls = await Promise.all(
            allPollsResponse.data
              .filter(p => !p.active)
              .map(async (poll) => {
                try {
                  const resultsResponse = await pollService.getPollResults(poll.id);
                  return {
                    ...poll,
                    options: resultsResponse.data.options || poll.options,
                    totalVotes: resultsResponse.data.totalVotes || 0
                  };
                } catch (error) {
                  return poll;
                }
              })
          );
          
          const endedWithVotes = endedPolls
            .filter(p => p.totalVotes > 0)
            .sort((a, b) => new Date(b.createdAt || 0) - new Date(a.createdAt || 0));
          
          if (endedWithVotes.length > 0) {
            const pollToShow = endedWithVotes[0];
            // Check if user voted
            try {
              if (currentUser) {
                const userVoteResponse = await pollService.getUserVote(pollToShow.id);
                setActivePoll({
                  ...pollToShow,
                  userVoted: !!userVoteResponse.data,
                  userVotedFor: userVoteResponse.data || null
                });
              } else {
                setActivePoll(pollToShow);
              }
            } catch (error) {
              setActivePoll(pollToShow);
            }
            return;
          }
        }
        
        setActivePoll(null);
      } catch (e) {
        logger.error('Error loading initial poll:', e);
      }
    };

    loadInitialPoll();
  }, [currentBroadcastId, broadcastSession, currentUser]);

  // Toggle play/pause with enhanced logic from ListenerDashboard2.jsx
  const togglePlay = async () => {
    logger.debug('Toggle play called, current state:', { 
      localAudioPlaying, 
      wsReadyState: listenerWsConnected,
      audioRefExists: !!audioRef.current,
      serverConfigExists: !!serverConfig,
      streamUrl: serverConfig?.streamUrl
    })

    if (!audioRef.current || !serverConfig) {
      logger.error('Audio player not ready:', {
        audioRefCurrent: !!audioRef.current,
        serverConfig: !!serverConfig,
        serverConfigStreamUrl: serverConfig?.streamUrl
      });
      setFilteredStreamError("Audio player not ready. Please wait...")
      return
    }

    try {
      if (localAudioPlaying) {
        logger.debug('Pausing playback')
        audioRef.current.pause()
        setLocalAudioPlaying(false); // Update local state
        logger.debug('Stream paused')

        // Notify server that listener stopped playing
        if (listenerWsConnected) {
          const message = {
            type: 'LISTENER_STATUS',
            action: 'STOP_LISTENING',
            broadcastId: currentBroadcastId,
            userId: currentUser?.id || null,
            userName: currentUser?.firstName || currentUser?.name || 'Anonymous Listener',
            timestamp: Date.now()
          };
          globalWebSocketService.sendListenerStatusMessage(JSON.stringify(message));
          logger.debug('Sent listener stop message to server:', message);
        }
      } else {
        logger.debug('Starting playback');

        // Clear any previous errors
        setFilteredStreamError(null);

        // Improved URL handling with format fallbacks
        let streamUrl = serverConfig.streamUrl;

        // Ensure proper protocol (force HTTPS for listener stream)
        if (!/^https?:\/\//i.test(streamUrl)) {
          streamUrl = `https://${streamUrl}`;
        }

        logger.debug('Primary stream URL:', streamUrl);

        // Create array of fallback URLs for better browser compatibility
        const streamUrls = [
          streamUrl, // Original URL (likely .ogg)
          streamUrl.replace('.ogg', ''), // Without extension
          streamUrl.replace('.ogg', '.mp3'), // MP3 fallback
          streamUrl.replace('.ogg', '.aac'), // AAC fallback
        ];

        // Remove duplicates
        const uniqueUrls = [...new Set(streamUrls)];
        logger.debug('Trying stream URLs in order:', uniqueUrls);

        // Try URLs sequentially
        const tryStreamUrl = async (urls, index = 0) => {
          if (index >= urls.length) {
            throw new Error('All stream formats failed to load');
          }

          const currentUrl = urls[index];
          logger.debug(`Trying stream URL ${index + 1}/${urls.length}:`, currentUrl);

          return new Promise((resolve, reject) => {
            // Set up audio element for this attempt
            audioRef.current.src = currentUrl;
            audioRef.current.load();

            // Set up event listeners for this attempt
            const handleCanPlay = () => {
              logger.debug('Audio can play with URL:', currentUrl);
              cleanup();
              resolve(currentUrl);
            };

            const handleError = (e) => {
              logger.debug(`URL ${currentUrl} failed:`, e);
              cleanup();
              tryStreamUrl(urls, index + 1).then(resolve).catch(reject);
            };

            const handleLoadStart = () => {
              logger.debug('Loading started for:', currentUrl);
            };

            const cleanup = () => {
              audioRef.current.removeEventListener('canplay', handleCanPlay);
              audioRef.current.removeEventListener('error', handleError);
              audioRef.current.removeEventListener('loadstart', handleLoadStart);
            };

            // Add event listeners
            audioRef.current.addEventListener('canplay', handleCanPlay, { once: true });
            audioRef.current.addEventListener('error', handleError, { once: true });
            audioRef.current.addEventListener('loadstart', handleLoadStart, { once: true });

            // Set a timeout to try next URL if this one takes too long
            setTimeout(() => {
              if (audioRef.current.readyState === 0) { // HAVE_NOTHING
                logger.debug('URL taking too long, trying next:', currentUrl);
                cleanup();
                tryStreamUrl(urls, index + 1).then(resolve).catch(reject);
              }
            }, 5000); // 5 second timeout
          });
        };

        try {
          const workingUrl = await tryStreamUrl(uniqueUrls);
          logger.debug('Found working stream URL:', workingUrl);

          // Set final configuration
          audioRef.current.volume = isMuted ? 0 : volume / 100;
          audioRef.current.crossOrigin = 'anonymous';

          // Attempt to play
          const playPromise = audioRef.current.play();

          if (playPromise !== undefined) {
            playPromise
              .then(() => {
                logger.debug('Playback started successfully');
                setLocalAudioPlaying(true);
                setFilteredStreamError(null);

                // Notify server that listener started playing
                if (listenerWsConnected) {
                  const message = {
                    type: 'LISTENER_STATUS',
                    action: 'START_LISTENING',
                    broadcastId: currentBroadcastId,
                    userId: currentUser?.id || null,
                    userName: currentUser?.firstName || currentUser?.name || 'Anonymous Listener',
                    timestamp: Date.now()
                  };
                  globalWebSocketService.sendListenerStatusMessage(JSON.stringify(message));
                  logger.debug('Sent listener start message to server:', message);
                }
              })
              .catch(error => {
                logger.error("Playback failed:", error);

                if (error.name === 'NotAllowedError') {
                  setFilteredStreamError("Browser blocked autoplay. Please click play again to start listening.");
                } else if (error.name === 'NotSupportedError') {
                  setFilteredStreamError("Your browser doesn't support this audio format. Please try a different browser or check if the stream is live.");
                } else if (error.name === 'AbortError') {
                  setFilteredStreamError("Playback was interrupted. Please try again.");
                } else {
                  setFilteredStreamError(`Playback failed: ${error.message}. Please check if the stream is live.`);
                }
                setLocalAudioPlaying(false);
                logger.debug('Stream paused due to error');

                // Notify server that listener stopped playing due to error
                if (listenerWsConnected) {
                  const message = {
                    type: 'LISTENER_STATUS',
                    action: 'STOP_LISTENING',
                    broadcastId: currentBroadcastId,
                    userId: currentUser?.id || null,
                    userName: currentUser?.firstName || currentUser?.name || 'Anonymous Listener',
                    timestamp: Date.now()
                  };
                  globalWebSocketService.sendListenerStatusMessage(JSON.stringify(message));
                  logger.debug('Sent listener stop message to server (due to error):', message);
                }
              });
          } else {
            logger.warn('Play promise is undefined, cannot track playback status');
          }
        } catch (error) {
          logger.error('All stream URLs failed:', error);
          setFilteredStreamError('Unable to load audio stream. The broadcast may not be live or your browser may not support the stream format.');
          setLocalAudioPlaying(false);
        }
      }
    } catch (error) {
      logger.error("Error toggling playback:", error);
      setFilteredStreamError(`Playback error: ${error.message}. Please try again.`);
    }
  }

  // Handle song request submission
  const handleSongRequest = async () => {
    if (!currentUser) {
      handleLoginRedirect();
      return;
    }
    const broadcastIdToUse = currentBroadcastId || currentBroadcast?.id;
    if (!broadcastIdToUse) return;

    if (!isSongRequestMode) {
      // Enter song request mode
      setIsSongRequestMode(true);
      setSongRequestText('');
    } else {
      // Submit the song request
      if (!songRequestText.trim()) return;

      try {
        await songRequestService.createRequest(broadcastIdToUse, { songTitle: songRequestText.trim() });
        // Reset to normal chat mode after successful submission
        setIsSongRequestMode(false);
        setSongRequestText('');
        setToast({ visible: true, message: 'Song request sent to the DJ', type: 'success' });
      } catch (error) {
        logger.error('Error submitting song request:', error);
      }
    }
  };

  const handleCancelSongRequest = () => {
    setIsSongRequestMode(false);
    setSongRequestText('');
  };

  // Handle poll option selection
  const handlePollOptionSelect = (optionId) => {
    if (!currentUser) {
      handleLoginRedirect();
      return;
    }
    if (!activePoll || activePoll.userVoted || !isLive) return;
    setSelectedPollOption(optionId);
  };

  // Handle poll vote submission
  const handlePollVote = async () => {
    if (!currentUser) {
      handleLoginRedirect();
      return;
    }
    // Allow voting only if poll is active
    if (!activePoll || !selectedPollOption || activePoll.userVoted || !activePoll.active || !isLive) return;

    try {
      setPollLoading(true);

      // Send vote to backend
      const voteData = {
        pollId: activePoll.id,
        optionId: selectedPollOption
      };

      await pollService.vote(activePoll.id, voteData);

      // Get updated poll results
      const resultsResponse = await pollService.getPollResults(activePoll.id);

      // Update user vote
      const userVoteResponse = await pollService.getUserVote(activePoll.id);
      setUserVotes(prev => ({ ...prev, [activePoll.id]: userVoteResponse.data }));

      // Update current poll with results
      setActivePoll(prev => ({
        ...prev,
        options: resultsResponse.data.options,
        totalVotes: resultsResponse.data.totalVotes,
        userVoted: true,
        userVotedFor: selectedPollOption
      }));

      // Reset selection
      setSelectedPollOption(null);

    } catch (error) {
      logger.error("Error submitting vote:", error);
      alert("Failed to submit vote. Please try again.");
    } finally {
      setPollLoading(false);
    }
  };

  // Moderation: prompt-based user ban for ADMIN/MODERATOR
  const handleBanUserPrompt = async (targetUser) => {
    try {
      if (!currentUser || !targetUser || !targetUser.id) return;
      const role = currentUser.role;
      const canModerate = role === 'ADMIN' || role === 'MODERATOR';
      if (!canModerate) return;
      if (targetUser.id === currentUser.id) {
        alert('You cannot ban yourself.');
        return;
      }
      if (targetUser.role === 'ADMIN') {
        alert('You cannot ban an ADMIN.');
        return;
      }

      const unitInput = (window.prompt('Enter ban duration unit (DAYS, WEEKS, YEARS, PERMANENT):', 'DAYS') || '').toUpperCase().trim();
      if (!unitInput) return;
      if (!['DAYS', 'WEEKS', 'YEARS', 'PERMANENT'].includes(unitInput)) {
        alert('Invalid unit. Use DAYS, WEEKS, YEARS, or PERMANENT.');
        return;
      }
      let amount = null;
      if (unitInput !== 'PERMANENT') {
        const amtStr = window.prompt(`Enter amount for ${unitInput.toLowerCase()} (positive integer):`, '1');
        if (amtStr == null) return; // cancelled
        const parsed = parseInt(amtStr, 10);
        if (!(parsed > 0)) {
          alert('Amount must be a positive integer.');
          return;
        }
        amount = parsed;
      }
      const reason = window.prompt('Enter reason for the ban (optional):', '') || null;

      const payload = { unit: unitInput, amount, reason };
      await authService.banUser(targetUser.id, payload);
      alert(`User ${targetUser.firstname || ''} ${targetUser.lastname || ''} has been banned${unitInput === 'PERMANENT' ? ' permanently' : ` for ${amount} ${unitInput.toLowerCase()}`}.`);
    } catch (err) {
      console.error('Failed to ban user:', err);
      const msg = err?.response?.status === 403 ? 'Forbidden: You do not have permission.' : 'Failed to ban user.';
      alert(msg);
    }
  };

  // Safe chat message renderer with comprehensive error handling
  const renderSafeChatMessage = (msg) => {
    try {
      // Validate message data
      if (!msg || !msg.sender || !msg.id || !msg.content) {
        return null;
      }

      // Construct name from firstname and lastname fields (backend sends these, not a single 'name' field)
      const firstName = msg.sender.firstname || '';
      const lastName = msg.sender.lastname || '';
      const fullName = `${firstName} ${lastName}`.trim();
      const senderName = fullName || msg.sender.email || 'Unknown User';

      // Check if user is a DJ based on their role or name
      const isDJ = (msg.sender.role && msg.sender.role.includes("DJ")) || 
                   (senderName.includes("DJ")) ||
                   (firstName.includes("DJ")) ||
                   (lastName.includes("DJ"));

      const initials = senderName.split(' ').map(part => part[0] || '').join('').toUpperCase().slice(0, 2) || 'U';

      // Handle date parsing more robustly
      let messageDate;
      try {
        const ts = msg.createdAt || msg.timestamp || msg.sentAt || msg.time || msg.date;
        messageDate = ts ? new Date(ts) : null;
      } catch (error) {
        logger.error('Error parsing message date:', error);
        messageDate = new Date();
      }

      // Absolute local time for display
      const formattedTime = messageDate && !isNaN(messageDate.getTime())
        ? format(messageDate, 'hh:mm a')
        : '';

      return (
        <div key={msg.id} className="mb-5">
          <div className="flex items-center mb-2">
            <div className={`h-10 w-10 min-w-[2.5rem] rounded-lg flex items-center justify-center text-xs text-white font-bold shadow-md ${
              isDJ 
                ? 'bg-maroon-600 dark:bg-maroon-700 border border-maroon-700' 
                : 'bg-slate-500 dark:bg-slate-600 border border-slate-600'
            }`}>
              {isDJ ? 'DJ' : initials}
            </div>
<<<<<<< HEAD
            <div className="ml-3 overflow-hidden flex items-center gap-2">
              <span className="font-semibold text-sm text-slate-900 dark:text-white truncate">{senderName}</span>
=======
            <div className="ml-2 overflow-hidden flex items-center gap-2">
              <span className="font-medium text-sm text-gray-900 dark:text-white truncate">{senderName}</span>
              {formattedTime && (
                <span className="text-sm text-gray-600 dark:text-gray-300 font-medium">{formattedTime}</span>
              )}
>>>>>>> 6f5ed3b9
              {currentUser && (currentUser.role === 'ADMIN' || currentUser.role === 'MODERATOR') && msg.sender?.id !== currentUser.id && msg.sender?.role !== 'ADMIN' && (
                <button
                  onClick={(e) => { e.stopPropagation(); handleBanUserPrompt(msg.sender); }}
                  title="Ban user"
                  className="text-xs px-2.5 py-1 rounded-md bg-red-100 text-red-700 hover:bg-red-200 dark:bg-red-900/30 dark:text-red-300 transition-colors"
                >
                  Ban
                </button>
              )}
            </div>
          </div>
          <div className="ml-14 space-y-1">
            <div className={`rounded-lg p-4 message-bubble shadow-sm border ${
              isDJ 
                ? 'bg-maroon-50 dark:bg-maroon-900/30 border-maroon-200 dark:border-maroon-700/50' 
                : 'bg-white dark:bg-slate-700 border-slate-200 dark:border-slate-600'
            }`}>
              <p className="text-sm text-slate-800 dark:text-slate-200 chat-message leading-relaxed" style={{ wordBreak: 'break-word', wordWrap: 'break-word', overflowWrap: 'break-word', maxWidth: '100%' }}>{msg.content || 'No content'}</p>
            </div>
<<<<<<< HEAD
            <div className="text-xs text-slate-500 dark:text-slate-400 pl-1 font-medium">
              {formattedTimeAgo} ago
            </div>
=======
            {false && (
              <div className="text-xs text-gray-500 dark:text-gray-400 pl-1" />
            )}
>>>>>>> 6f5ed3b9
          </div>
        </div>
      );
    } catch (error) {
      logger.error('Error rendering chat message:', error, msg);
      return null;
    }
  };

  // Render chat messages
  const renderChatMessages = () => (
    <div className="max-h-60 overflow-y-auto space-y-3 mb-4 chat-messages-container custom-scrollbar" ref={chatContainerRef}>
      {chatMessages.length === 0 ? (
        <p className="text-center text-gray-500 dark:text-gray-400 py-4">No messages yet</p>
      ) : (
        chatMessages
          .slice()
          .sort((a, b) => new Date(a.createdAt || 0) - new Date(b.createdAt || 0))
          .map(renderSafeChatMessage)
          .filter(Boolean) // Remove any null values from failed renders
      )}
    </div>
  );

  // Render chat input
  const renderChatInput = () => {
    if (!currentUser) {
      return (
                    <div className="p-4 bg-gradient-to-br from-slate-50 to-white dark:from-slate-700/50 dark:to-slate-800/50 border-t border-slate-200/50 dark:border-slate-600/50 rounded-b-lg">
                      <div className="text-center">
                        <p className="text-sm text-slate-600 dark:text-slate-400 mb-4 font-medium">
                          Join the conversation! Login or create an account to chat with other listeners.
                        </p>
                        <div className="flex space-x-3 justify-center">
                          <button
                            onClick={handleLoginRedirect}
                            className="flex items-center px-5 py-2.5 bg-gradient-to-r from-radio-600 to-ocean-600 hover:from-radio-700 hover:to-ocean-700 text-white text-sm font-semibold rounded-xl transition-all shadow-radio hover:shadow-glow hover:scale-105"
                          >
                            <ArrowRightOnRectangleIcon className="h-4 w-4 mr-2" />
                            Login
                          </button>
                          <button
                            onClick={handleRegisterRedirect}
                            className="flex items-center px-5 py-2.5 bg-gradient-to-r from-sunset-500 to-sunset-600 hover:from-sunset-600 hover:to-sunset-700 text-white text-sm font-semibold rounded-xl transition-all shadow-lg hover:shadow-glow hover:scale-105"
                          >
                            <UserPlusIcon className="h-4 w-4 mr-2" />
                            Register
                          </button>
                        </div>
                      </div>
                    </div>
      );
    }

    return (
      <div>
        {isSongRequestMode && (
          <div className="mb-2 p-2 bg-yellow-50 dark:bg-yellow-900/20 border-l-2 border-yellow-500 rounded">
            <p className="text-xs text-yellow-800 dark:text-yellow-300 flex items-center gap-1.5 font-medium">
              <MusicalNoteIcon className="h-3.5 w-3.5" />
              Song Request Mode — Type the song title and click Send
            </p>
          </div>
        )}
        {(slowModeEnabled && slowModeSeconds > 0) && (
          <p className="text-[11px] text-gray-600 dark:text-gray-300 mb-1">Slow mode: {slowModeSeconds} second{slowModeSeconds === 1 ? '' : 's'}</p>
        )}
        {(typeof slowModeWaitSeconds === 'number' && slowModeWaitSeconds > 0) && (
          <p className="text-[11px] text-amber-700 dark:text-amber-400 mb-1">Please wait {slowModeWaitSeconds} second{slowModeWaitSeconds === 1 ? '' : 's'} before sending another message.</p>
        )}
        <form onSubmit={handleChatSubmit} className="flex items-center gap-2 w-full min-w-0">
        <input
          type="text"
          value={isSongRequestMode ? songRequestText : chatMessage}
          onChange={(e) => {
            // Limit input to 1500 characters
            if (e.target.value.length <= 1500) {
              if (isSongRequestMode) {
                setSongRequestText(e.target.value);
              } else {
                setChatMessage(e.target.value);
              }
            }
          }}
          placeholder={isSongRequestMode ? "e.g., Shape of You - Ed Sheeran" : "Type your message..."}
          className={`flex-1 min-w-0 max-w-full px-3 py-2 border rounded-lg text-gray-900 dark:text-white focus:outline-none focus:ring-2 transition-all text-sm ${
            isSongRequestMode 
              ? "border-yellow-400 bg-yellow-50/50 dark:bg-yellow-900/10 dark:border-yellow-500 focus:ring-yellow-400 focus:border-yellow-400" 
              : "border-gray-300 dark:border-gray-600 bg-white dark:bg-gray-700 focus:ring-maroon-500 focus:border-maroon-500"
          }`}
          disabled={!isLive || !(currentBroadcastId || currentBroadcast?.id)}
          maxLength={1500}
        />

        {/* Request Song button on the left, Send button on the right */}
        {isSongRequestMode ? (
          <>
            <button
              type="button"
              onClick={handleSongRequest}
              disabled={!isLive || !(currentBroadcastId || currentBroadcast?.id) || !songRequestText.trim()}
              className={`flex-shrink-0 px-4 py-2 rounded-lg text-sm font-semibold transition-all flex items-center gap-1.5 shadow-sm whitespace-nowrap ${
                isLive && songRequestText.trim() 
                  ? 'bg-yellow-500 hover:bg-yellow-600 active:bg-yellow-700 text-white hover:shadow-md' 
                  : 'bg-gray-200 dark:bg-gray-700 text-gray-400 dark:text-gray-500 cursor-not-allowed'
              }`}
              aria-label="Send song request"
            >
              <MusicalNoteIcon className="h-4 w-4" />
              Send Request
            </button>
            <button
              type="button"
              onClick={handleCancelSongRequest}
              disabled={!isLive || !(currentBroadcastId || currentBroadcast?.id)}
              className="flex-shrink-0 px-3 py-2 rounded-lg text-sm font-medium transition-all text-gray-600 dark:text-gray-400 hover:bg-gray-100 dark:hover:bg-gray-700 whitespace-nowrap"
              aria-label="Cancel song request"
            >
              Cancel
            </button>
          </>
        ) : (
          <>
            <button
              type="button"
              onClick={handleSongRequest}
              disabled={!isLive || !(currentBroadcastId || currentBroadcast?.id)}
              className={`flex-shrink-0 px-4 py-2 rounded-lg text-sm font-semibold transition-all flex items-center gap-1.5 shadow-sm whitespace-nowrap ${
                isLive 
                  ? 'bg-yellow-500 hover:bg-yellow-600 active:bg-yellow-700 text-white hover:shadow-md' 
                  : 'bg-gray-200 dark:bg-gray-700 text-gray-400 dark:text-gray-500 cursor-not-allowed'
              }`}
              aria-label="Request a song"
            >
              <MusicalNoteIcon className="h-4 w-4" />
              Request
            </button>
            <button
              type="submit"
              disabled={!isLive || !(currentBroadcastId || currentBroadcast?.id) || !chatMessage.trim()}
              className={`flex-shrink-0 p-2 rounded-lg transition-all ${
                isLive && chatMessage.trim()
                  ? "bg-maroon-600 hover:bg-maroon-700 active:bg-maroon-800 text-white shadow-sm hover:shadow-md"
                  : "bg-gray-200 dark:bg-gray-700 text-gray-400 dark:text-gray-500 cursor-not-allowed"
              }`}
              aria-label="Send message"
            >
              <PaperAirplaneIcon className="h-5 w-5" />
              <span className="sr-only">Send message</span>
            </button>
          </>
        )}
      </form>
      </div>
    );
  };

  useEffect(() => {
    if (!serverConfig?.wsBaseUrl) return;
    const wsUrl = `${serverConfig.wsBaseUrl}/ws/listener`;
    globalWebSocketService.connectListenerStatusWebSocket(wsUrl);

    // Register callbacks
    const handleOpen = () => {
      setListenerWsConnected(true);
      logger.info('Listener WebSocket connected (via global service)');
      // Optionally send initial status message
      if (audioRef.current && !audioRef.current.paused && localAudioPlaying) {
        const message = {
          type: 'LISTENER_STATUS',
          action: 'START_LISTENING',
          broadcastId: currentBroadcastId,
          userId: currentUser?.id || null,
          userName: currentUser?.firstName || currentUser?.name || 'Anonymous Listener',
          timestamp: Date.now()
        };
        globalWebSocketService.sendListenerStatusMessage(JSON.stringify(message));
        logger.debug('Sent initial listener status on WebSocket connect: listening', message);
      }
    };
    globalWebSocketService.onListenerStatusOpen(handleOpen);

    const handleMessage = (event) => {
      try {
        const data = JSON.parse(event.data);
        logger.debug('Listener WebSocket message received:', data);
        if (data.type === 'STREAM_STATUS') {
          logger.debug('ListenerDashboard: Stream status updated via WebSocket:', data.isLive);
          if (data.listenerCount !== undefined) {
            logger.debug('ListenerDashboard: Updating listener count to:', data.listenerCount);
            setLocalListenerCount(data.listenerCount);
          }

          // Detect live status transitions and react immediately
          if (typeof data.isLive === 'boolean') {
            const prev = lastIsLiveRef.current;
            lastIsLiveRef.current = data.isLive;

            // When stream just went live, immediately fetch current broadcast and refresh session
            if (data.isLive && prev !== true) {
              logger.debug('ListenerDashboard: Detected live transition');
              // Fresh start: clear all and re-subscribe with the new ID
              if (data.broadcastId) {
                logger.debug('ListenerDashboard: Using broadcastId from WS:', data.broadcastId);
                resetForNewBroadcast(data.broadcastId);
              } else {
                // No id included; still force a reset and let fetch resolve the id
                resetForNewBroadcast(null);
              }
              // Fetch complete current broadcast info in background
              fetchCurrentBroadcastInfo().catch((e) => logger.error('Error fetching current broadcast after live transition:', e));
            }

            // When stream ended, clear current broadcast
            if (!data.isLive && prev !== false) {
              logger.debug('ListenerDashboard: Detected end of stream, clearing current broadcast');
              resetForNewBroadcast(null);
            }
          }
        }
      } catch (error) {
        logger.error('Error parsing WebSocket message:', error);
      }
    };
    globalWebSocketService.onListenerStatusMessage(handleMessage);

    const handleClose = (event) => {
      setListenerWsConnected(false);
      logger.info(`Listener WebSocket disconnected (via global service): ${event.code}, reason: ${event.reason}`);
    };
    globalWebSocketService.onListenerStatusClose(handleClose);

    const handleError = (error) => {
      logger.error('Listener WebSocket error (via global service):', error);
    };
    globalWebSocketService.onListenerStatusError(handleError);

    return () => {
      // Optionally disconnect on unmount
      globalWebSocketService.disconnectListenerStatusWebSocket();
    };
  }, [serverConfig?.wsBaseUrl, currentBroadcastId, currentUser, localAudioPlaying]);

  // Generate SEO data based on current broadcast
  const broadcastTitle = currentBroadcast 
    ? `${currentBroadcast.title || 'Live Broadcast'} | Wildcat Radio`
    : 'Wildcat Radio | Live Campus Radio';
  
  const broadcastDescription = currentBroadcast && currentBroadcast.description
    ? currentBroadcast.description
    : 'Wildcat Radio streams live campus radio. Listen live, chat with the community, and explore broadcast history and schedules.';
  
  const structuredData = currentBroadcast
    ? generateBroadcastEventData(currentBroadcast)
    : generateRadioStationData();

  return (
    <>
      <SEO
        title={broadcastTitle}
        description={broadcastDescription}
        url={location.pathname}
        type={currentBroadcast ? "article" : "website"}
        structuredData={structuredData}
        keywords={currentBroadcast 
          ? `wildcat radio, ${currentBroadcast.title || ''}, live broadcast, campus radio`
          : 'wildcat radio, campus radio, live streaming, online radio'
        }
      />
      <div className="container mx-auto px-4 mb-8">
        <div className="mb-4 pt-4">
          <h2 className="text-xl font-semibold text-maroon-700 dark:text-maroon-400 mb-1">Broadcast Stream</h2>
          <p className="text-slate-600 dark:text-slate-400 text-xs">Tune in to live broadcasts and connect with listeners</p>
        </div>

      {/* Desktop: Grid layout */}
      <div className="hidden lg:grid lg:grid-cols-3 lg:gap-8">
        {/* Desktop Left Column - Broadcast + Poll */}
        <div className="lg:col-span-2 space-y-6">
          {/* Spotify-style Music Player */}
          <SpotifyPlayer />

          {/* Desktop Poll section */}
          <div className="bg-white dark:bg-slate-800 rounded-xl shadow-lg border border-slate-200 dark:border-slate-700 overflow-hidden flex-grow">
            {/* Tab header */}
            <div className="flex border-b border-slate-200 dark:border-slate-700">
              <button
                onClick={() => setActiveTab("poll")}
                className={`flex-1 py-4 px-6 text-center text-sm font-semibold transition-all duration-200 ${
                  activeTab === "poll"
                    ? "border-b-2 border-maroon-600 text-maroon-600 dark:border-maroon-500 dark:text-maroon-400 bg-maroon-50/50 dark:bg-maroon-900/20"
                    : "text-slate-500 hover:text-slate-700 dark:text-slate-400 dark:hover:text-slate-300 hover:bg-slate-50 dark:hover:bg-slate-700/50"
                }`}
              >
                <div className="flex justify-center items-center">
                  <svg
                    xmlns="http://www.w3.org/2000/svg"
                    className="h-5 w-5 mr-2"
                    fill="none"
                    viewBox="0 0 24 24"
                    stroke="currentColor"
                  >
                    <path
                      strokeLinecap="round"
                      strokeLinejoin="round"
                      strokeWidth={2}
                      d="M9 19v-6a2 2 0 00-2-2H5a2 2 0 00-2 2v6a2 2 0 002 2h2a2 2 0 002-2zm0 0V9a2 2 0 012-2h2a2 2 0 012 2v10m-6 0a2 2 0 002 2h2a2 2 0 002-2m0 0V5a2 2 0 012-2h2a2 2 0 012 2v14a2 2 0 01-2 2h-2a2 2 0 01-2-2z"
                    />
                  </svg>
                  Poll
                </div>
              </button>
            </div>

            {/* Desktop Tab content */}
            <div className="bg-white dark:bg-slate-800 flex-grow flex flex-col h-[450px]">
              {activeTab === "poll" && (
                <div className="p-8 flex-grow flex flex-col h-full">
                  {isLive ? (
                    <>
                      {pollLoading && !activePoll ? (
                        <div className="text-center py-8 flex-grow flex items-center justify-center">
                          <p className="text-gray-500 dark:text-gray-400 animate-pulse">Loading polls...</p>
                        </div>
                      ) : activePoll ? (
                        <div className="flex-grow flex flex-col">
                          {/* Poll Question */}
                          <div className="mb-6">
                            <h3 className="text-2xl font-bold text-slate-900 dark:text-white mb-3 font-montserrat">
                              {activePoll.question || activePoll.title}
                            </h3>
                            <div className="text-sm text-slate-600 dark:text-slate-400 font-medium">
                              {!activePoll.active ? (
                                <span className="text-orange-600 dark:text-orange-400 font-semibold">Poll has ended - View results below</span>
                              ) : !currentUser 
                                ? 'Login to participate in the poll'
                                : activePoll.userVoted 
                                  ? 'You have voted' 
                                  : 'Choose your answer and click Vote'
                              }
                            </div>
                          </div>

                          {/* Poll Options */}
                          <div className="space-y-3 mb-6 flex-grow">
                            {activePoll.options.map((option) => {
                              // Show percentages if poll is ended OR user has voted
                              const showResults = !activePoll.active || (activePoll.userVoted && currentUser);
                              const percentage = (activePoll.totalVotes > 0 && showResults)
                                ? Math.round((option.votes / activePoll.totalVotes) * 100) || 0 
                                : 0;
                              const isSelected = selectedPollOption === option.id;
                              const isUserChoice = activePoll.userVotedFor === option.id;
                              const canInteract = currentUser && !activePoll.userVoted && activePoll.active;

                              return (
                                <div key={option.id} className="space-y-2">
                                  <div 
                                    className={`w-full border-2 rounded-lg overflow-hidden transition-all duration-200 ${
                                      !currentUser
                                        ? 'border-slate-200 dark:border-slate-600 bg-slate-50 dark:bg-slate-700 cursor-not-allowed opacity-75'
                                        : activePoll.userVoted 
                                          ? isUserChoice
                                            ? 'border-emerald-500 bg-emerald-50 dark:bg-emerald-900/30 shadow-md'
                                            : 'border-slate-200 dark:border-slate-600 bg-white dark:bg-slate-700'
                                          : isSelected
                                            ? 'border-maroon-500 bg-maroon-50 dark:bg-maroon-900/20 cursor-pointer shadow-md'
                                            : 'border-slate-200 dark:border-slate-600 bg-white dark:bg-slate-700 hover:border-maroon-300 dark:hover:border-maroon-600 hover:bg-maroon-50/50 dark:hover:bg-maroon-900/20 cursor-pointer transition-all'
                                    }`}
                                    onClick={() => canInteract && handlePollOptionSelect(option.id)}
                                  >
                                    <div className="p-4">
                                      <div className="flex items-center justify-between">
                                        <span className="text-base font-semibold text-slate-900 dark:text-white">
                                          {option.optionText || option.text}
                                        </span>
                                        <div className="flex items-center">
                                          {showResults && (
                                            <span className="text-xs text-gray-600 dark:text-gray-400 mr-2">
                                              {option.votes || 0} votes
                                            </span>
                                          )}
                                          {isSelected && canInteract && (
                                            <div className="w-4 h-4 bg-maroon-500 rounded-full flex items-center justify-center">
                                              <div className="w-2 h-2 bg-white rounded-full"></div>
                                            </div>
                                          )}
                                          {isUserChoice && (activePoll.userVoted && currentUser) && (
                                            <div className="w-4 h-4 bg-green-500 rounded-full flex items-center justify-center">
                                              <svg className="w-2 h-2 text-white" fill="currentColor" viewBox="0 0 20 20">
                                                <path fillRule="evenodd" d="M16.707 5.293a1 1 0 010 1.414l-8 8a1 1 0 01-1.414 0l-4-4a1 1 0 011.414-1.414L8 12.586l7.293-7.293a1 1 0 011.414 0z" clipRule="evenodd" />
                                              </svg>
                                            </div>
                                          )}
                                        </div>
                                      </div>

                                      {/* Progress bar - show for ended polls or when user has voted */}
                                      {showResults && (
                                        <div className="mt-3">
                                          <div className="w-full bg-slate-200 dark:bg-slate-600 rounded-full h-2.5 overflow-hidden">
                                            <div 
                                              className={`h-2.5 rounded-full transition-all duration-300 ${
                                                isUserChoice ? 'bg-emerald-500' : 'bg-slate-400'
                                              }`}
                                              style={{ width: `${percentage}%` }}
                                            />
                                          </div>
                                          <div className="text-xs font-semibold text-slate-600 dark:text-slate-400 mt-1.5">
                                            {percentage}% • {option.votes || 0} {option.votes === 1 ? 'vote' : 'votes'}
                                          </div>
                                        </div>
                                      )}
                                    </div>
                                  </div>
                                </div>
                              );
                            })}
                          </div>

                          {/* Vote Button */}
                          <div className="mt-auto flex justify-center">
                            {!currentUser ? (
                              <div className="text-center">
                                <p className="text-sm text-slate-600 dark:text-slate-400 mb-4 font-medium">
                                  Login to participate in polls
                                </p>
                                <div className="flex space-x-3 justify-center">
                                  <button
                                    onClick={handleLoginRedirect}
                                    className="flex items-center px-5 py-2.5 bg-maroon-600 hover:bg-maroon-700 text-white text-sm font-semibold rounded-lg transition-all shadow-md hover:shadow-lg hover:scale-105"
                                  >
                                    <ArrowRightOnRectangleIcon className="h-4 w-4 mr-2" />
                                    Login
                                  </button>
                                  <button
                                    onClick={handleRegisterRedirect}
                                    className="flex items-center px-5 py-2.5 bg-gold-500 hover:bg-gold-600 text-maroon-900 text-sm font-semibold rounded-lg transition-all shadow-md hover:shadow-lg hover:scale-105"
                                  >
                                    <UserPlusIcon className="h-4 w-4 mr-2" />
                                    Register
                                  </button>
                                </div>
                              </div>
                            ) : activePoll.userVoted ? (
                              <div className="text-center">
                                <div className="text-sm text-slate-600 dark:text-slate-400 mb-3 font-semibold">
                                  Total votes: {activePoll.totalVotes || 0}
                                </div>
                                <span className="inline-flex items-center px-6 py-3 bg-emerald-500 hover:bg-emerald-600 text-white rounded-lg shadow-md font-semibold transition-colors">
                                  <svg className="w-5 h-5 mr-2" fill="currentColor" viewBox="0 0 20 20">
                                    <path fillRule="evenodd" d="M16.707 5.293a1 1 0 010 1.414l-8 8a1 1 0 01-1.414 0l-4-4a1 1 0 011.414-1.414L8 12.586l7.293-7.293a1 1 0 011.414 0z" clipRule="evenodd" />
                                  </svg>
                                  You have voted
                                </span>
                              </div>
                            ) : !activePoll.active ? (
                              <div className="text-center">
                                <div className="text-sm text-slate-600 dark:text-slate-400 mb-3 font-semibold">
                                  Total votes: {activePoll.totalVotes || 0}
                                </div>
                                <span className="inline-flex items-center px-6 py-3 bg-orange-500 text-white rounded-lg shadow-md font-semibold">
                                  Poll Ended
                                </span>
                              </div>
                            ) : (
                              <button
                                onClick={handlePollVote}
                                disabled={!selectedPollOption || pollLoading || !activePoll.active}
                                className={`px-10 py-3 rounded-lg font-semibold transition-all duration-200 shadow-md ${
                                  selectedPollOption && !pollLoading && activePoll.active
                                    ? 'bg-gold-500 hover:bg-gold-600 text-maroon-900 hover:shadow-lg hover:scale-105' 
                                    : 'bg-slate-300 dark:bg-slate-700 text-slate-500 dark:text-slate-400 cursor-not-allowed'
                                }`}
                              >
                                {pollLoading ? (
                                  <span className="flex items-center gap-2">
                                    <div className="w-4 h-4 border-2 border-maroon-900 border-t-transparent rounded-full animate-spin"></div>
                                    Voting...
                                  </span>
                                ) : 'Vote'}
                              </button>
                            )}
                          </div>
                        </div>
                      ) : (
                        <div className="flex items-center justify-center h-full">
                          <div className="text-center w-full">
                            <div className="mb-8">
                              <div className="w-20 h-20 mx-auto mb-4 rounded-xl bg-maroon-700 flex items-center justify-center shadow-lg mb-6 border border-maroon-600">
                                <svg className="w-10 h-10 text-gold-500" fill="none" viewBox="0 0 24 24" stroke="currentColor">
                                  <path strokeLinecap="round" strokeLinejoin="round" strokeWidth={2} d="M9 19v-6a2 2 0 00-2-2H5a2 2 0 00-2 2v6a2 2 0 002 2h2a2 2 0 002-2zm0 0V9a2 2 0 012-2h2a2 2 0 012 2v10m-6 0a2 2 0 002 2h2a2 2 0 002-2m0 0V5a2 2 0 012-2h2a2 2 0 012 2v14a2 2 0 01-2 2h-2a2 2 0 01-2-2z" />
                                </svg>
                              </div>
                              <h3 className="text-2xl font-bold text-slate-900 dark:text-white mb-2 font-montserrat">Vote</h3>
                              <p className="text-base text-slate-600 dark:text-slate-400">Select which you prefer the most?</p>
                            </div>
                            <p className="text-slate-500 dark:text-slate-400">Polls are only available during live broadcasts</p>
                          </div>
                        </div>
                      )}
                    </>
                  ) : (
                    <div className="flex items-center justify-center h-full">
                      <div className="text-center w-full">
                        <div className="mb-8">
                          <h3 className="text-xl font-medium text-gray-900 dark:text-white">Vote</h3>
                          <p className="text-sm text-gray-500 dark:text-gray-400">selects which you prefer the most?</p>
                        </div>
                        <p className="text-gray-500 dark:text-gray-400">Polls are only available during live broadcasts</p>
                      </div>
                    </div>
                  )}
                </div>
              )}
            </div>
          </div>
        </div>

        {/* Desktop Right Column - Live Chat */}
        <div className="lg:col-span-1 flex flex-col">
          <div className="bg-maroon-700 dark:bg-maroon-800 text-white p-4 rounded-t-xl shadow-md border-b border-maroon-800 dark:border-maroon-900">
            <h3 className="font-bold text-lg mb-1 font-montserrat">Live Chat</h3>
            <p className="text-xs opacity-90 font-medium">{Math.max(listenerCount, localListenerCount)} listeners online</p>
          </div>

          <div className="bg-white dark:bg-slate-800 border border-t-0 border-slate-200 dark:border-slate-700 rounded-b-xl flex-grow flex flex-col h-[494px] shadow-lg">
            {isLive ? (
              <>
                <div 
                  ref={chatContainerRef}
                  className="flex-grow overflow-y-auto p-5 space-y-4 chat-messages-container relative"
                >
                  {chatMessages
                    .slice()
                    .sort((a, b) => new Date(a.createdAt || 0) - new Date(b.createdAt || 0))
                    .map(renderSafeChatMessage)
                    .filter(Boolean)}
                </div>

                {/* Scroll to bottom button */}
                {showScrollBottom && (
                  <div className="absolute bottom-20 right-4 z-10">
                    <button
                      onClick={scrollToBottom}
                      className="bg-maroon-600 hover:bg-maroon-700 text-white rounded-full p-3 shadow-lg hover:shadow-xl transition-all duration-200 ease-in-out flex items-center justify-center hover:scale-110 border border-maroon-500"
                      aria-label="Scroll to bottom"
                    >
                      <svg 
                        xmlns="http://www.w3.org/2000/svg" 
                        className="h-5 w-5" 
                        viewBox="0 0 20 20" 
                        fill="currentColor"
                      >
                        <path 
                          fillRule="evenodd" 
                          d="M16.707 10.293a1 1 0 010 1.414l-6 6a1 1 0 01-1.414 0l-4-4a1 1 0 011.414-1.414L8 12.586l7.293-7.293a1 1 0 011.414 0z" 
                          clipRule="evenodd" 
                        />
                      </svg>
                    </button>
                  </div>
                )}

                <div className="p-4 border-t border-slate-200 dark:border-slate-700 mt-auto bg-white dark:bg-slate-800 overflow-hidden">
                  {!currentUser ? (
                    <div className="p-4 text-center">
                      <p className="text-sm text-slate-600 dark:text-slate-400 mb-4 font-medium">
                        Join the conversation! Login or create an account to chat.
                      </p>
                      <div className="flex space-x-3 justify-center">
                        <button
                          onClick={handleLoginRedirect}
                          className="flex items-center px-5 py-2.5 bg-maroon-600 hover:bg-maroon-700 text-white text-sm font-semibold rounded-lg transition-all shadow-md hover:shadow-lg hover:scale-105"
                        >
                          <ArrowRightOnRectangleIcon className="h-4 w-4 mr-2" />
                          Login
                        </button>
                        <button
                          onClick={handleRegisterRedirect}
                          className="flex items-center px-5 py-2.5 bg-gold-500 hover:bg-gold-600 text-maroon-900 text-sm font-semibold rounded-lg transition-all shadow-md hover:shadow-lg hover:scale-105"
                        >
                          <UserPlusIcon className="h-4 w-4 mr-2" />
                          Register
                        </button>
                      </div>
                    </div>
                  ) : (
                    <>
                      {(slowModeEnabled && slowModeSeconds > 0) && (
                        <p className="text-[11px] text-gray-600 dark:text-gray-300 mb-1">Slow mode: {slowModeSeconds} second{slowModeSeconds === 1 ? '' : 's'}</p>
                      )}
                      {(typeof slowModeWaitSeconds === 'number' && slowModeWaitSeconds > 0) && (
                        <p className="text-[11px] text-amber-700 dark:text-amber-400 mb-1">Please wait {slowModeWaitSeconds} second{slowModeWaitSeconds === 1 ? '' : 's'} before sending another message.</p>
                      )}
                    <form onSubmit={handleChatSubmit} className="flex items-center space-x-2 w-full min-w-0 overflow-hidden">
                      <input
                        type="text"
                        value={isSongRequestMode ? songRequestText : chatMessage}
                        onChange={(e) => {
                          // Limit input to 1500 characters
                          if (e.target.value.length <= 1500) {
                            if (isSongRequestMode) {
                              setSongRequestText(e.target.value);
                            } else {
                              setChatMessage(e.target.value);
                            }
                          }
                        }}
                        placeholder={isSongRequestMode ? "Song title - optional artist" : "Type your message..."}
                        className={`flex-1 min-w-0 max-w-full px-3 py-2.5 border rounded-lg text-slate-900 dark:text-white focus:outline-none focus:ring-2 focus:border-transparent transition-all duration-200 text-sm ${
                          isSongRequestMode 
                            ? "border-gold-400 bg-gold-50 dark:bg-gold-900/20 dark:border-gold-500 focus:ring-gold-500 shadow-md" 
                            : "border-slate-300 dark:border-slate-600 bg-white dark:bg-slate-700 focus:ring-maroon-500"
                        }`}
                        disabled={!isLive}
                        maxLength={1500}
                      />

                      {/* Request Song button on the left, Send button on the right */}
                      {isSongRequestMode ? (
                        <>
                          <button
                            type="button"
                            onClick={handleSongRequest}
                            disabled={!isLive || !songRequestText.trim()}
                            className={`flex-shrink-0 px-4 py-2.5 rounded-lg text-sm font-semibold transition-all flex items-center gap-1.5 shadow-md whitespace-nowrap ${
                              isLive && songRequestText.trim() 
                                ? 'bg-gold-500 hover:bg-gold-600 text-maroon-900 hover:shadow-lg hover:scale-105' 
                                : 'bg-slate-200 dark:bg-slate-700 text-slate-400 dark:text-slate-500 cursor-not-allowed'
                            }`}
                            aria-label="Send song request"
                          >
                            <MusicalNoteIcon className="h-4 w-4" />
                            Send Request
                          </button>
                          <button
                            type="button"
                            onClick={handleCancelSongRequest}
                            disabled={!isLive}
                            className="flex-shrink-0 px-3 py-2.5 rounded-lg text-sm font-medium transition-all text-gray-600 dark:text-gray-400 hover:bg-gray-100 dark:hover:bg-gray-700 whitespace-nowrap"
                            aria-label="Cancel song request"
                          >
                            Cancel
                          </button>
                        </>
                      ) : (
                        <>
                          <button
                            type="button"
                            onClick={handleSongRequest}
                            disabled={!isLive}
                            className={`flex-shrink-0 px-4 py-2.5 rounded-lg text-sm font-semibold transition-all flex items-center gap-1.5 shadow-sm whitespace-nowrap ${
                              isLive 
                                ? 'bg-yellow-500 hover:bg-yellow-600 active:bg-yellow-700 text-white hover:shadow-md' 
                                : 'bg-gray-200 dark:bg-gray-700 text-gray-400 dark:text-gray-500 cursor-not-allowed'
                            }`}
                            aria-label="Request a song"
                          >
                            <MusicalNoteIcon className="h-4 w-4" />
                            Request
                          </button>
                          <button
                            type="submit"
                            disabled={!isLive || !chatMessage.trim()}
                            className={`flex-shrink-0 p-2.5 rounded-lg transition-all ${
                              isLive && chatMessage.trim()
                                ? "bg-maroon-600 hover:bg-maroon-700 text-white shadow-sm hover:shadow-md"
                                : "bg-slate-200 dark:bg-slate-700 text-slate-400 dark:text-slate-500 cursor-not-allowed"
                            }`}
                            aria-label="Send message"
                          >
                            <PaperAirplaneIcon className="h-5 w-5" />
                            <span className="sr-only">Send message</span>
                          </button>
                        </>
                      )}
                    </form>
                    </>
                  )}
                </div>
              </>
            ) : (
              <div className="flex items-center justify-center h-full">
                <div className="text-center">
                  <div className="w-16 h-16 mx-auto mb-4 rounded-xl bg-maroon-700 flex items-center justify-center shadow-lg mb-4 border border-maroon-600">
                    <svg className="w-8 h-8 text-gold-500" fill="none" viewBox="0 0 24 24" stroke="currentColor">
                      <path strokeLinecap="round" strokeLinejoin="round" strokeWidth={2} d="M8 12h.01M12 12h.01M16 12h.01M21 12c0 4.418-4.03 8-9 8a9.863 9.863 0 01-4.255-.949L3 20l1.395-3.72C3.512 15.042 3 13.574 3 12c0-4.418 4.03-8 9-8s9 3.582 9 8z" />
                    </svg>
                  </div>
                  <p className="text-slate-600 dark:text-slate-400 font-medium">Live chat is only available during broadcasts</p>
                </div>
              </div>
            )}
          </div>
        </div>

      </div>

      {/* Mobile: Single column layout */}
      <div className="lg:hidden space-y-6">
        {/* Mobile Spotify-style Music Player */}
        <SpotifyPlayer />

        {/* Mobile Tabs */}
        <div className="card-modern overflow-hidden">
          {/* Tab headers */}
          <div className="flex border-b border-slate-200/50 dark:border-slate-700/50">
            <button
              onClick={() => setActiveTab("chat")}
              className={`flex-1 py-4 px-4 text-center text-sm font-semibold transition-all duration-200 ${
                activeTab === "chat"
                  ? "border-b-2 border-radio-600 text-radio-600 dark:border-radio-400 dark:text-radio-400 bg-gradient-to-b from-radio-50 to-transparent dark:from-radio-950/30"
                  : "text-slate-500 hover:text-slate-700 dark:text-slate-400 dark:hover:text-slate-300 hover:bg-slate-50/50 dark:hover:bg-slate-800/50"
              }`}
            >
              Live Chat
            </button>
            <button
              onClick={() => setActiveTab("poll")}
              className={`flex-1 py-4 px-4 text-center text-sm font-semibold transition-all duration-200 ${
                activeTab === "poll"
                  ? "border-b-2 border-radio-600 text-radio-600 dark:border-radio-400 dark:text-radio-400 bg-gradient-to-b from-radio-50 to-transparent dark:from-radio-950/30"
                  : "text-slate-500 hover:text-slate-700 dark:text-slate-400 dark:hover:text-slate-300 hover:bg-slate-50/50 dark:hover:bg-slate-800/50"
              }`}
            >
              Poll
            </button>
          </div>

          {/* Mobile Tab content */}
          <div className="bg-gradient-to-br from-white/80 to-slate-50/50 dark:from-slate-800/80 dark:to-slate-900/50 p-6 backdrop-blur-sm">
            {activeTab === "chat" && (
              <div className="animate-fade-in">
                {renderChatMessages()}
                {renderChatInput()}
              </div>
            )}
            {activeTab === "poll" && (
              <div className="animate-fade-in">
                {/* Poll content will be rendered here */}
              </div>
            )}
          </div>
        </div>
      </div>
    {/* Toast (fixed position) */}
    {toast.visible && (
      <Toast
        message={toast.message}
        type={toast.type}
        onClose={() => setToast((prev) => ({ ...prev, visible: false }))}
        position="bottom-right"
      />
    )}
      </div>
    </>
  );
}

// Bare-bones note: ListenerDashboard component kept as-is for stability.<|MERGE_RESOLUTION|>--- conflicted
+++ resolved
@@ -1696,16 +1696,11 @@
             }`}>
               {isDJ ? 'DJ' : initials}
             </div>
-<<<<<<< HEAD
-            <div className="ml-3 overflow-hidden flex items-center gap-2">
-              <span className="font-semibold text-sm text-slate-900 dark:text-white truncate">{senderName}</span>
-=======
             <div className="ml-2 overflow-hidden flex items-center gap-2">
               <span className="font-medium text-sm text-gray-900 dark:text-white truncate">{senderName}</span>
               {formattedTime && (
                 <span className="text-sm text-gray-600 dark:text-gray-300 font-medium">{formattedTime}</span>
               )}
->>>>>>> 6f5ed3b9
               {currentUser && (currentUser.role === 'ADMIN' || currentUser.role === 'MODERATOR') && msg.sender?.id !== currentUser.id && msg.sender?.role !== 'ADMIN' && (
                 <button
                   onClick={(e) => { e.stopPropagation(); handleBanUserPrompt(msg.sender); }}
@@ -1725,15 +1720,9 @@
             }`}>
               <p className="text-sm text-slate-800 dark:text-slate-200 chat-message leading-relaxed" style={{ wordBreak: 'break-word', wordWrap: 'break-word', overflowWrap: 'break-word', maxWidth: '100%' }}>{msg.content || 'No content'}</p>
             </div>
-<<<<<<< HEAD
-            <div className="text-xs text-slate-500 dark:text-slate-400 pl-1 font-medium">
-              {formattedTimeAgo} ago
-            </div>
-=======
             {false && (
               <div className="text-xs text-gray-500 dark:text-gray-400 pl-1" />
             )}
->>>>>>> 6f5ed3b9
           </div>
         </div>
       );

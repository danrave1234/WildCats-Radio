import { useEffect, useState } from 'react';
import { useNavigate } from 'react-router-dom';
import { broadcastService, authService, profanityService, notificationService } from '../services/api/index.js';
import { Spinner } from '../components/ui/spinner';
import { useAuth } from '../context/AuthContext';
import { ExclamationTriangleIcon } from '@heroicons/react/24/solid';

const ModeratorDashboardContent = () => {
  const navigate = useNavigate();
  const [activeTab, setActiveTab] = useState('moderation');
  
  // Users state with pagination
  const [users, setUsers] = useState([]);
  const [page, setPage] = useState(0);
  const [pageSize] = useState(15);
  const [totalPages, setTotalPages] = useState(0);
  const [totalElements, setTotalElements] = useState(0);
  const [rolesLoading, setRolesLoading] = useState(false);
  const [newUser, setNewUser] = useState({ firstname: '', lastname: '', email: '', password: '', role: 'LISTENER', birthdate: '' });

  // Live broadcasts state
  const [liveBroadcasts, setLiveBroadcasts] = useState([]);
  const [loadingLive, setLoadingLive] = useState(false);

  // User moderation state
  const [searchEmail, setSearchEmail] = useState('');
  const [searching, setSearching] = useState(false);
  const [foundUser, setFoundUser] = useState(null);
  const [moderationLoading, setModerationLoading] = useState(false);
  const [error, setError] = useState(null);

  // Profanity management state
  const [profanityWords, setProfanityWords] = useState([]);
  const [newProfanity, setNewProfanity] = useState('');
  const [profLoading, setProfLoading] = useState(false);
  const [profMsg, setProfMsg] = useState(null);

  // Notification broadcast state
  const [notifyText, setNotifyText] = useState('');
  const [notifyType, setNotifyType] = useState('INFO');
  const [notifyLoading, setNotifyLoading] = useState(false);

  const fetchLive = async () => {
    setLoadingLive(true);
    try {
      const resp = await broadcastService.getLive();
      setLiveBroadcasts(Array.isArray(resp.data) ? resp.data : []);
    } catch (e) {
      setLiveBroadcasts([]);
    } finally {
      setLoadingLive(false);
    }
  };

  const fetchUsers = async () => {
    setRolesLoading(true);
    setError(null);
    try {
      const response = await authService.getUsersPaged(page, pageSize);
      const data = response.data;
      const content = Array.isArray(data?.content) ? data.content : [];
      
      // Moderators should not see or manage Admins
      const filteredContent = content.filter(user => user.role !== 'ADMIN');
      
      setUsers(filteredContent);
      setTotalPages(typeof data.totalPages === 'number' ? data.totalPages : 0);
      // Adjust total elements count based on filtering if necessary, though for UI it might be fine to show total
      setTotalElements(typeof data.totalElements === 'number' ? data.totalElements : content.length);
    } catch (err) {
      console.error('Error fetching users:', err);
      setError('Failed to fetch users. Please try again.');
    } finally {
      setRolesLoading(false);
    }
  };

  useEffect(() => {
    if (activeTab === 'live') {
      fetchLive();
    }
    if (activeTab === 'moderation') {
      setProfMsg(null);
      setProfLoading(true);
      profanityService.listWords()
        .then((data) => setProfanityWords(Array.isArray(data) ? data : []))
        .catch(() => {})
        .finally(() => setProfLoading(false));
      
      fetchUsers();
    }
  }, [activeTab, page]);

  const handleWatch = (broadcastId) => {
    if (!broadcastId) return;
    navigate(`/broadcast/${broadcastId}`);
  };

  const handleSearch = async (e) => {
    e.preventDefault();
    if (!searchEmail || !searchEmail.includes('@')) {
      setError('Enter a valid email');
      return;
    }
    setError(null);
    setSearching(true);
    setFoundUser(null);
    try {
      const resp = await authService.getUserByEmail(searchEmail);
      if (resp.data?.role === 'ADMIN') {
        throw new Error('Not permitted to view admin users.');
      }
      setFoundUser(resp.data || null);
    } catch (e) {
      setFoundUser(null);
      setError(e.message || 'User not found or not permitted');
    } finally {
      setSearching(false);
    }
  };

  const handleBan = async (user) => {
    if (!user || user.role === 'ADMIN') return;
    const unit = (window.prompt('Ban duration unit (DAYS, WEEKS, YEARS, PERMANENT):', 'DAYS') || '').toUpperCase().trim();
    if (!unit) return;
    if (!['DAYS','WEEKS','YEARS','PERMANENT'].includes(unit)) { alert('Invalid unit'); return; }
    let amount = null;
    if (unit !== 'PERMANENT') {
      const amtStr = window.prompt(`Amount for ${unit.toLowerCase()}:`, '1');
      if (amtStr == null) return;
      const parsed = parseInt(amtStr, 10);
      if (!(parsed > 0)) { alert('Amount must be positive'); return; }
      amount = parsed;
    }
    const reason = window.prompt('Reason (optional):', '') || null;
    setModerationLoading(true);
    try {
      await authService.banUser(user.id, { unit, amount, reason });
      alert('User banned');
      const resp = await authService.getUserByEmail(user.email);
      setFoundUser(resp.data || null);
    } catch (e) {
      alert('Failed to ban user');
    } finally {
      setModerationLoading(false);
    }
  };

  const handleUnban = async (user) => {
    if (!user) return;
    setModerationLoading(true);
    try {
      await authService.unbanUser(user.id);
      alert('User unbanned');
      const resp = await authService.getUserByEmail(user.email);
      setFoundUser(resp.data || null);
    } catch (e) {
      alert('Failed to unban user');
    } finally {
      setModerationLoading(false);
    }
  };

  const handleNewUserChange = (e) => {
    const { name, value } = e.target;
    setNewUser(prev => ({ ...prev, [name]: value }));
  };

  const handleCreateUser = async (e) => {
    e.preventDefault();
    setRolesLoading(true);
    try {
      const registerRequest = {
        firstname: newUser.firstname,
        lastname: newUser.lastname,
        email: newUser.email,
        password: newUser.password,
        birthdate: newUser.birthdate
      };
      const res = await authService.register(registerRequest);
      const created = res.data;
<<<<<<< HEAD
=======
      // Set role if selected (Listener is default from backend)
>>>>>>> 42cbc14d
      if (newUser.role === 'DJ' || newUser.role === 'MODERATOR') {
        await authService.updateUserRoleByActor(created.id, newUser.role);
        created.role = newUser.role;
      }
      setUsers(prev => [...prev, created]);
      setNewUser({ firstname: '', lastname: '', email: '', password: '', role: 'LISTENER', birthdate: '' });
      alert('User created');
    } catch (err) {
      alert('Failed to create user');
    } finally {
      setRolesLoading(false);
    }
  };

  const handleChangeRole = async (userId, currentRole, nextRole) => {
    if (nextRole === 'ADMIN' || currentRole === 'ADMIN') { alert('Not permitted'); return; }
    try {
      setRolesLoading(true);
      await authService.updateUserRoleByActor(userId, nextRole);
      setUsers(prev => prev.map(u => u.id === userId ? { ...u, role: nextRole } : u));
    } catch (e) {
      alert('Failed to change role');
    } finally {
      setRolesLoading(false);
    }
  };

  const handleAddProfanity = async (e) => {
    e.preventDefault();
    setProfMsg(null);
    const w = (newProfanity || '').trim();
    if (!w) return;
    try {
      setProfLoading(true);
      const res = await profanityService.addWord(w);
      setProfanityWords((prev) => prev.includes(w.toLowerCase()) ? prev : [...prev, w.toLowerCase()]);
      setNewProfanity('');
      setProfMsg(res?.message || 'Added');
    } catch (err) {
      setProfMsg(err?.response?.data?.message || 'Failed to add');
    } finally {
      setProfLoading(false);
    }
  };

  const handleSendNotification = async (e) => {
    e.preventDefault();
    const msg = (notifyText || '').trim();
    if (!msg) return;
    try {
      setNotifyLoading(true);
      await notificationService.sendBroadcast(msg, notifyType);
      setNotifyText('');
      alert('Notification sent');
    } catch (err) {
      alert('Failed to send notification');
    } finally {
      setNotifyLoading(false);
    }
  };

  return (
    <div className="container mx-auto px-4">
      <div className="max-w-7xl mx-auto">
        <h1 className="text-3xl font-bold text-gray-900 dark:text-white mb-8 text-center">Moderator Dashboard</h1>

        <div className="flex flex-col md:flex-row gap-8">
          {/* Sidebar */}
          <div className="md:w-64 flex-shrink-0">
            <div className="bg-white dark:bg-gray-800 rounded-lg shadow-lg overflow-hidden">
              <div className="p-4 border-b border-gray-200 dark:border-gray-700">
                <h2 className="text-lg font-medium text-gray-900 dark:text-white">Moderator Controls</h2>
              </div>
              <nav className="p-2">
                <button
                  onClick={() => setActiveTab('overview')}
                  className={`w-full text-left px-4 py-2 rounded-md text-sm font-medium ${activeTab==='overview' ? 'bg-blue-100 text-blue-700 dark:bg-blue-900 dark:text-blue-200' : 'text-gray-700 hover:bg-gray-100 dark:text-gray-200 dark:hover:bg-gray-700'}`}
                >Overview</button>
                <button
                  onClick={() => setActiveTab('live')}
                  className={`w-full text-left px-4 py-2 rounded-md text-sm font-medium ${activeTab==='live' ? 'bg-blue-100 text-blue-700 dark:bg-blue-900 dark:text-blue-200' : 'text-gray-700 hover:bg-gray-100 dark:text-gray-200 dark:hover:bg-gray-700'}`}
                >Live Broadcasts</button>
                <button
                  onClick={() => setActiveTab('moderation')}
                  className={`w-full text-left px-4 py-2 rounded-md text-sm font-medium ${activeTab==='moderation' ? 'bg-blue-100 text-blue-700 dark:bg-blue-900 dark:text-blue-200' : 'text-gray-700 hover:bg-gray-100 dark:text-gray-200 dark:hover:bg-gray-700'}`}
                >Moderation Tools</button>
                <div className="my-2 border-t border-gray-200 dark:border-gray-700" />
                <button
                  onClick={() => navigate('/dashboard')}
                  className="w-full text-left px-4 py-2 rounded-md text-sm font-medium text-gray-700 hover:bg-gray-100 dark:text-gray-200 dark:hover:bg-gray-700"
                >Dashboard</button>
              </nav>
            </div>
          </div>

          {/* Main */}
          <div className="flex-1">
            <div className="bg-white dark:bg-gray-800 rounded-lg shadow-lg overflow-hidden">
              {activeTab === 'overview' && (
                <div className="p-6">
                  <h2 className="text-xl font-bold text-gray-900 dark:text-white mb-4">Quick Actions</h2>
                  <p className="text-gray-600 dark:text-gray-300">Use the tabs to monitor live broadcasts, manage user bans, add profanity words, create Listener/DJ/Moderator users, and toggle roles between Listener and DJ. Moderators cannot assign or create Admin roles.</p>
                </div>
              )}

              {activeTab === 'live' && (
                <div className="p-6">
                  <h2 className="text-xl font-bold text-gray-900 dark:text-white mb-6">Currently Live Broadcasts</h2>
                  {loadingLive ? (
                    <div className="flex justify-center py-8"><Spinner variant="primary" size="default" /></div>
                  ) : liveBroadcasts.length > 0 ? (
                    <div className="grid grid-cols-1 md:grid-cols-2 gap-4">
                      {liveBroadcasts.map(b => (
                        <div key={b.id} className="bg-white dark:bg-gray-700 shadow rounded-lg p-4 border-l-4 border-red-500">
                          <div className="flex justify-between items-start">
                            <div>
                              <h4 className="text-md font-medium text-gray-900 dark:text-white">{b.title}</h4>
                              {b.description && <p className="text-sm text-gray-500 dark:text-gray-400 mt-1">{b.description}</p>}
                            </div>
                            <span className="inline-flex items-center px-2.5 py-0.5 rounded-full text-xs font-medium bg-red-100 text-red-800 dark:bg-red-900 dark:text-red-200">
                              <span className="h-2 w-2 rounded-full bg-red-500 mr-1 animate-pulse"></span>
                              LIVE
                            </span>
                          </div>
                          <div className="mt-3 flex gap-3">
                            <button onClick={() => handleWatch(b.id)} className="text-sm px-3 py-1.5 rounded bg-blue-600 text-white hover:bg-blue-700">Watch</button>
                            {b.streamUrl && (
                              <a href={b.streamUrl} target="_blank" rel="noreferrer" className="text-sm px-3 py-1.5 rounded bg-purple-600 text-white hover:bg-purple-700">Open Stream</a>
                            )}
                          </div>
                        </div>
                      ))}
                    </div>
                  ) : (
                    <div className="bg-gray-50 dark:bg-gray-700 p-4 rounded text-center text-gray-600 dark:text-gray-300">No broadcasts are currently live</div>
                  )}
                </div>
              )}

              {activeTab === 'moderation' && (
                <div className="p-6">
                  <h2 className="text-xl font-bold text-gray-900 dark:text-white mb-4">Find User by Email</h2>
                  <form onSubmit={handleSearch} className="flex gap-2 mb-4">
                    <input value={searchEmail} onChange={e=>setSearchEmail(e.target.value)} placeholder="user@example.com" className="flex-1 p-2 border rounded-md dark:bg-gray-700 dark:border-gray-600 dark:text-white" />
                    <button type="submit" disabled={searching} className={`px-4 py-2 rounded-md text-white ${searching ? 'bg-gray-400' : 'bg-blue-600 hover:bg-blue-700'}`}>{searching ? 'Searching...' : 'Search'}</button>
                  </form>
                  {error && <div className="mb-4 text-sm text-red-600 dark:text-red-400">{error}</div>}
                  {foundUser && (
                    <div className="border rounded-lg p-4 dark:border-gray-700">
                      <div className="flex justify-between items-start">
                        <div>
                          <div className="text-gray-900 dark:text-white font-medium">{(foundUser.firstname||'') + ' ' + (foundUser.lastname||'')}</div>
                          <div className="text-gray-600 dark:text-gray-300 text-sm">{foundUser.email}</div>
                          <div className="text-xs mt-2">
                            <span className={`px-2 py-0.5 rounded-full ${
                              foundUser.role==='ADMIN'
                                ?'bg-purple-100 text-purple-800 dark:bg-purple-900 dark:text-purple-200'
                                :foundUser.role==='MODERATOR'
                                  ?'bg-orange-100 text-orange-800 dark:bg-orange-900 dark:text-orange-200'
                                  :foundUser.role==='DJ'
                                    ?'bg-blue-100 text-blue-800 dark:bg-blue-900 dark:text-blue-200'
                                    :'bg-green-100 text-green-800 dark:bg-green-900 dark:text-green-200'
                            }`}>{foundUser.role}</span>
                          </div>
                        </div>
                        <div className="text-sm text-gray-700 dark:text-gray-300">
                          {foundUser.banned ? (
                            <div>
                              <div>Banned {foundUser.bannedUntil ? `until ${new Date(foundUser.bannedUntil).toLocaleString()}` : '(permanent)'}</div>
                              {foundUser.banReason && <div className="text-xs text-gray-500">Reason: {foundUser.banReason}</div>}
                            </div>
                          ) : (
                            <div>Not banned</div>
                          )}
                        </div>
                      </div>
                      <div className="mt-4 flex gap-2">
                        {!foundUser.banned && foundUser.role !== 'ADMIN' && (
                          <button disabled={moderationLoading} onClick={()=>handleBan(foundUser)} className={`px-4 py-2 rounded-md text-white ${moderationLoading?'bg-gray-400':'bg-red-600 hover:bg-red-700'}`}>{moderationLoading?'Please wait...':'Ban User'}</button>
                        )}
                        {foundUser.banned && (
                          <button disabled={moderationLoading} onClick={()=>handleUnban(foundUser)} className={`px-4 py-2 rounded-md text-white ${moderationLoading?'bg-gray-400':'bg-green-600 hover:bg-green-700'}`}>{moderationLoading?'Please wait...':'Unban User'}</button>
                        )}
                      </div>
                    </div>
                  )}

                  <div className="mt-8">
                    <h3 className="text-lg font-semibold text-gray-900 dark:text-white mb-3">Create User (Listener, DJ, or Moderator)</h3>
                    <form onSubmit={handleCreateUser} className="space-y-3">
                      <div className="grid grid-cols-1 md:grid-cols-2 gap-3">
                        <input name="firstname" value={newUser.firstname} onChange={handleNewUserChange} placeholder="First name" className="p-2 border rounded-md dark:bg-gray-700 dark:border-gray-600 dark:text-white" required />
                        <input name="lastname" value={newUser.lastname} onChange={handleNewUserChange} placeholder="Last name" className="p-2 border rounded-md dark:bg-gray-700 dark:border-gray-600 dark:text-white" required />
                        <input type="email" name="email" value={newUser.email} onChange={handleNewUserChange} placeholder="Email" className="p-2 border rounded-md dark:bg-gray-700 dark:border-gray-600 dark:text-white" required />
                        <input type="password" name="password" value={newUser.password} onChange={handleNewUserChange} placeholder="Password" className="p-2 border rounded-md dark:bg-gray-700 dark:border-gray-600 dark:text-white" required />
                        <input type="date" name="birthdate" value={newUser.birthdate} onChange={handleNewUserChange} placeholder="Birthdate" className="p-2 border rounded-md dark:bg-gray-700 dark:border-gray-600 dark:text-white" required />
                        <select name="role" value={newUser.role} onChange={handleNewUserChange} className="p-2 border rounded-md dark:bg-gray-700 dark:border-gray-600 dark:text-white">
                          <option value="LISTENER">Listener</option>
                          <option value="DJ">DJ</option>
                          <option value="MODERATOR">Moderator</option>
                        </select>
                      </div>
                      <div className="text-right">
                        <button type="submit" disabled={rolesLoading} className={`px-4 py-2 rounded-md text-white ${rolesLoading?'bg-gray-400':'bg-blue-600 hover:bg-blue-700'}`}>{rolesLoading?'Creating...':'Create'}</button>
                      </div>
                    </form>
                  </div>

                  <div className="mt-8">
                    <h3 className="text-lg font-semibold text-gray-900 dark:text-white mb-3">Manage User Roles</h3>
                    {rolesLoading && users.length === 0 ? (
                      <div className="text-sm text-gray-500">Loading users...</div>
                    ) : (
                      <>
                        <div className="overflow-x-auto">
                          <table className="min-w-full text-sm">
                            <thead className="bg-gray-50 dark:bg-gray-700">
                              <tr className="text-left">
                                <th className="p-2">ID</th>
                                <th className="p-2">Name</th>
                                <th className="p-2">Email</th>
                                <th className="p-2">Role</th>
                                <th className="p-2">Actions</th>
                              </tr>
                            </thead>
                            <tbody>
                              {users.map(u => (
                                <tr key={u.id} className="border-t dark:border-gray-700">
                                  <td className="p-2">{u.id}</td>
                                  <td className="p-2">{(u.firstname||'') + ' ' + (u.lastname||'')}</td>
                                  <td className="p-2">{u.email}</td>
                                  <td className="p-2">{u.role}</td>
                                  <td className="p-2">
                                    {u.role !== 'ADMIN' && (
                                      <button onClick={()=>handleChangeRole(u.id, u.role, u.role==='LISTENER'?'DJ':'LISTENER')} className="px-3 py-1 text-xs rounded bg-purple-600 text-white hover:bg-purple-700">Toggle DJ/Listener</button>
                                    )}
                                  </td>
                                </tr>
                              ))}
                            </tbody>
                          </table>
                        </div>
                        {/* Pagination Controls */}
                        <div className="mt-4 flex items-center justify-between">
                          <div className="text-sm text-gray-600 dark:text-gray-300">
                            Page {totalPages > 0 ? page + 1 : 0} of {totalPages}
                            {totalElements ? ` • ${totalElements} users total` : ''}
                          </div>
                          <div className="flex gap-2">
                            <button
                              onClick={() => setPage((p) => Math.max(0, p - 1))}
                              disabled={page === 0 || rolesLoading}
                              className={`px-3 py-1 rounded-md text-sm ${page === 0 || rolesLoading ? 'bg-gray-300 dark:bg-gray-700 text-gray-600 dark:text-gray-400 cursor-not-allowed' : 'bg-gray-200 dark:bg-gray-600 text-gray-800 dark:text-gray-100 hover:bg-gray-300 dark:hover:bg-gray-500'}`}
                            >
                              Previous
                            </button>
                            <button
                              onClick={() => setPage((p) => (totalPages && p < totalPages - 1 ? p + 1 : p))}
                              disabled={rolesLoading || !totalPages || page >= totalPages - 1}
                              className={`px-3 py-1 rounded-md text-sm ${rolesLoading || !totalPages || page >= totalPages - 1 ? 'bg-gray-300 dark:bg-gray-700 text-gray-600 dark:text-gray-400 cursor-not-allowed' : 'bg-gray-200 dark:bg-gray-600 text-gray-800 dark:text-gray-100 hover:bg-gray-300 dark:hover:bg-gray-500'}`}
                            >
                              Next
                            </button>
                          </div>
                        </div>
                      </>
                    )}
                  </div>

                  <div className="mt-8">
                    <h3 className="text-lg font-semibold text-gray-900 dark:text-white mb-3">Profanity Dictionary</h3>
                    <form onSubmit={handleAddProfanity} className="flex gap-2 mb-3">
                      <input
                        value={newProfanity}
                        onChange={(e)=>setNewProfanity(e.target.value)}
                        placeholder="Add new word or phrase"
                        className="flex-1 p-2 border rounded-md dark:bg-gray-700 dark:border-gray-600 dark:text-white"
                      />
                      <button type="submit" disabled={profLoading} className={`px-4 py-2 rounded-md text-white ${profLoading?'bg-gray-400':'bg-maroon-600 hover:bg-maroon-700'}`}>{profLoading?'Adding...':'Add'}</button>
                    </form>
                    {profMsg && <div className="text-sm mb-2 text-gray-700 dark:text-gray-300">{profMsg}</div>}
                    <div className="max-h-40 overflow-auto border rounded p-2 bg-gray-50 dark:bg-gray-800">
                      {profLoading ? (
                        <div>Loading...</div>
                      ) : profanityWords.length === 0 ? (
                        <div className="text-sm text-gray-500">No custom words yet.</div>
                      ) : (
                        <ul className="list-disc list-inside text-sm space-y-1">
                          {profanityWords.sort().map((w) => (
                            <li key={w}>{w}</li>
                          ))}
                        </ul>
                      )}
                    </div>
                  </div>

                  <div className="mt-8">
                    <h3 className="text-lg font-semibold text-gray-900 dark:text-white mb-3">Send System Notification</h3>
                    <form onSubmit={handleSendNotification} className="flex gap-2">
                      <select value={notifyType} onChange={(e)=>setNotifyType(e.target.value)} className="p-2 border rounded-md dark:bg-gray-700 dark:border-gray-600 dark:text-white">
                        <option value="INFO">INFO</option>
                        <option value="ALERT">ALERT</option>
                        <option value="REMINDER">REMINDER</option>
                      </select>
                      <input value={notifyText} onChange={(e)=>setNotifyText(e.target.value)} placeholder="Message to all users" className="flex-1 p-2 border rounded-md dark:bg-gray-700 dark:border-gray-600 dark:text-white" />
                      <button type="submit" disabled={notifyLoading} className={`px-4 py-2 rounded-md text-white ${notifyLoading?'bg-gray-400':'bg-blue-600 hover:bg-blue-700'}`}>{notifyLoading?'Sending...':'Send'}</button>
                    </form>
                  </div>
                </div>
              )}
            </div>
          </div>
        </div>
      </div>
    </div>
  );
}

const ModeratorDashboard = () => {
  const { currentUser } = useAuth();

  if (!currentUser || !['ADMIN', 'MODERATOR'].includes(currentUser.role)) {
    return (
      <div className="min-h-screen bg-gray-50 dark:bg-gray-900 flex items-center justify-center p-4">
        <div className="max-w-md w-full bg-white dark:bg-gray-800 rounded-lg shadow-md p-8 text-center">
          <ExclamationTriangleIcon className="mx-auto h-12 w-12 text-red-500 mb-4" />
          <h2 className="text-2xl font-bold text-gray-900 dark:text-white mb-2">Access Denied</h2>
          <p className="text-gray-600 dark:text-gray-300 mb-4">
            You must be a Moderator or Administrator to access this page.
          </p>
          <p className="text-sm text-gray-500 dark:text-gray-400">
            Your current role is: <span className="font-semibold">{currentUser?.role || 'Not Authenticated'}</span>
          </p>
        </div>
      </div>
    );
  }

  return <ModeratorDashboardContent />;
};

export default ModeratorDashboard;<|MERGE_RESOLUTION|>--- conflicted
+++ resolved
@@ -179,10 +179,7 @@
       };
       const res = await authService.register(registerRequest);
       const created = res.data;
-<<<<<<< HEAD
-=======
       // Set role if selected (Listener is default from backend)
->>>>>>> 42cbc14d
       if (newUser.role === 'DJ' || newUser.role === 'MODERATOR') {
         await authService.updateUserRoleByActor(created.id, newUser.role);
         created.role = newUser.role;

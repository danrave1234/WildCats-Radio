--- conflicted
+++ resolved
@@ -1742,36 +1742,148 @@
 
           {/* Live Interactive Dashboard - When streaming live */}
           {workflowState === WORKFLOW_STATES.STREAMING_LIVE && currentBroadcast && (
-              <div className="space-y-6 mb-8">
-                {/* Top Section: Quick Analytics Bar */}
-                <div className="bg-white dark:bg-gray-800 rounded-lg shadow-lg border border-gray-200 dark:border-gray-700">
-                  <div className="px-6 py-4 bg-maroon-700 text-white border-b border-maroon-800 relative">
-                    <div className="flex items-center justify-between">
-                      <h3 className="font-bold text-lg flex items-center gap-2">
-                      <ChartBarIcon className="h-5 w-5" />
-                      Live Broadcast Stats
-                    </h3>
-                      {/* Settings Dropdown - Contains Profanity Dictionary */}
-                      <div className="relative" ref={settingsDropdownRef}>
-                        <button
-                          ref={settingsButtonRef}
-                          onClick={(e) => {
-                            if (settingsButtonRef.current) {
-                              const rect = settingsButtonRef.current.getBoundingClientRect()
-                              setDropdownPosition({
-                                top: rect.bottom + window.scrollY + 8,
-                                right: window.innerWidth - rect.right
-                              })
-                            }
-                            setShowSettingsDropdown(!showSettingsDropdown)
-                          }}
-                          className="text-sm font-medium bg-white/20 hover:bg-white/30 px-3 py-1.5 rounded-lg transition-colors flex items-center gap-2"
-                        >
-                          <span>Profanity Filter</span>
-                          <svg className={`w-4 h-4 transition-transform ${showSettingsDropdown ? 'rotate-180' : ''}`} fill="none" stroke="currentColor" viewBox="0 0 24 24">
-                            <path strokeLinecap="round" strokeLinejoin="round" strokeWidth={2} d="M19 9l-7 7-7-7" />
-                          </svg>
-                        </button>
+              <div className="grid grid-cols-1 lg:grid-cols-12 xl:grid-cols-12 gap-6 mb-8">
+                {/* Main Content Area - Left Side */}
+                <div className="lg:col-span-8 min-w-0 grid grid-cols-1 md:grid-cols-2 gap-4">
+
+                  {/* Chat Section */}
+                  <div className="md:col-span-2 bg-white dark:bg-gray-800 rounded-lg shadow-md overflow-hidden">
+                    <div className="bg-maroon-600 text-white px-4 py-2.5">
+                      <div className="flex items-center justify-between">
+                        <div className="flex items-center">
+                          <ChatBubbleLeftRightIcon className="h-4 w-4 mr-2" />
+                          <h3 className="font-semibold text-sm">Live Chat</h3>
+                        </div>
+                        <div className="flex items-center space-x-2">
+                          <span className="text-xs bg-white bg-opacity-20 px-2 py-0.5 rounded-full">
+                            {chatMessages.length} messages
+                          </span>
+                          <button
+                            onClick={handleDownloadChat}
+                            disabled={isDownloadingChat || !currentBroadcast?.id}
+                            className="inline-flex items-center text-xs px-2 py-1 bg-white bg-opacity-20 hover:bg-opacity-30 rounded-md disabled:opacity-50 disabled:cursor-not-allowed"
+                            title="Download chat messages as Excel (available for 7 days)"
+                          >
+                            <ArrowDownTrayIcon className={`h-3.5 w-3.5 mr-1 ${isDownloadingChat ? "animate-pulse" : ""}`} />
+                            {isDownloadingChat ? "Downloading..." : "Download"}
+                          </button>
+                        </div>
+                      </div>
+                    </div>
+                    <div className="h-[60vh] min-h-[420px] max-h-[75vh] flex flex-col">
+                      <div className="flex-1 overflow-y-auto p-3 space-y-3 custom-scrollbar">
+                        {chatMessages.length === 0 ? (
+                            <div className="text-center text-gray-500 dark:text-gray-400 py-8">No messages yet</div>
+                        ) : (
+                            chatMessages
+                                .slice()
+                                .sort((a, b) => new Date(a.createdAt) - new Date(b.createdAt))
+                                .map((msg) => {
+                                  if (!msg || !msg.sender) return null
+
+                                  // Construct name from firstname and lastname fields
+                                  const firstName = msg.sender?.firstname || ""
+                                  const lastName = msg.sender?.lastname || ""
+                                  const fullName = `${firstName} ${lastName}`.trim()
+                                  const senderName = fullName || msg.sender?.email || "Unknown User"
+
+                                  // Check if user is a DJ based on their role or name
+                                  const isDJ =
+                                      (msg.sender?.role && msg.sender.role.includes("DJ")) ||
+                                      senderName.includes("DJ") ||
+                                      firstName.includes("DJ") ||
+                                      lastName.includes("DJ")
+
+                                  const initials = (() => {
+                                    try {
+                                      return (
+                                          senderName
+                                              .split(" ")
+                                              .map((part) => part[0] || "")
+                                              .join("")
+                                              .toUpperCase()
+                                              .slice(0, 2) || "U"
+                                      )
+                                    } catch (error) {
+                                      return "U"
+                                    }
+                                  })()
+
+                                  let messageDate;
+                                  try {
+                                    const ts = msg.createdAt || msg.timestamp || msg.sentAt || msg.time || msg.date;
+                                    messageDate = ts ? new Date(ts) : null;
+                                  } catch (error) {
+                                    messageDate = new Date();
+                                  }
+
+                                  // Show absolute local time
+                                  const timeText = (() => {
+                                    try {
+                                      return messageDate && !isNaN(messageDate.getTime())
+                                        ? format(messageDate, 'hh:mm a')
+                                        : ''
+                                    } catch (error) {
+                                      return ''
+                                    }
+                                  })()
+
+                                  return (
+                                      <div key={msg.id} className="flex items-start space-x-2">
+                                        <div
+                                            className={`flex-shrink-0 w-7 h-7 rounded-full flex items-center justify-center text-xs text-white font-medium ${
+                                                isDJ ? "bg-maroon-600" : "bg-gray-500"
+                                            }`}
+                                        >
+                                          {isDJ ? "DJ" : initials}
+                                        </div>
+                                        <div className="flex-1 min-w-0">
+                                          <div className="flex items-center space-x-2 mb-0.5">
+                                  <span className="text-xs font-medium text-gray-900 dark:text-white">
+                                    {senderName}
+                                  </span>
+                                            {timeText && (
+                                              <span className="text-xs text-gray-500 dark:text-gray-400">{timeText}</span>
+                                            )}
+                                                                                        {(currentUser?.role === 'DJ' || currentUser?.role === 'ADMIN') && msg.sender?.id !== currentUser?.id && msg.sender?.role !== 'ADMIN' && (
+                                                                                          <button
+                                                                                            type="button"
+                                                                                            onClick={() => handleBanUser(msg.sender.id, senderName)}
+                                                                                            className="ml-2 text-[10px] px-1.5 py-0.5 rounded bg-red-50 text-red-600 hover:bg-red-100 border border-red-200"
+                                                                                            title="Ban this user from chat"
+                                                                                          >
+                                                                                            Ban
+                                                                                          </button>
+                                                                                        )}
+                                          </div>
+                                          <p className="text-xs text-gray-700 dark:text-gray-300 break-words">
+                                            {msg.content || "No content"}
+                                          </p>
+                                        </div>
+                                      </div>
+                                  )
+                                })
+                                .filter(Boolean)
+                        )}
+                      </div>
+                      <div className="border-t border-gray-200 dark:border-gray-700 p-3">
+                        <form onSubmit={handleChatSubmit} className="flex space-x-2">
+                          <input
+                              type="text"
+                              value={chatMessage}
+                              onChange={(e) => setChatMessage(e.target.value)}
+                              placeholder="Type your message..."
+                              className="flex-1 px-3 py-1.5 border border-gray-300 dark:border-gray-600 rounded-md focus:ring-2 focus:ring-maroon-500 focus:border-transparent bg-white dark:bg-gray-700 text-gray-900 dark:text-white text-sm"
+                              maxLength={1500}
+                          />
+                          <button
+                              type="submit"
+                              disabled={!chatMessage.trim()}
+                              className="px-3 py-1.5 bg-maroon-600 text-white rounded-md hover:bg-maroon-700 disabled:bg-gray-400 disabled:cursor-not-allowed transition-colors"
+                          >
+                            <PaperAirplaneIcon className="h-4 w-4" />
+                          </button>
+                        </form>
                       </div>
                     </div>
                   </div>
@@ -2030,24 +2142,18 @@
 
                                   let messageDate;
                                   try {
-                                    const ts = msg.createdAt || msg.timestamp || msg.sentAt || msg.time || msg.date;
-                                    messageDate = ts ? new Date(ts) : null;
+                                    messageDate = msg.createdAt ? new Date(msg.createdAt) : null;
                                   } catch (error) {
                                     messageDate = new Date();
                                   }
 
-<<<<<<< HEAD
                                   const timeAgo = (() => {
-=======
-                                  // Show absolute local time
-                                  const timeText = (() => {
->>>>>>> 6f5ed3b9
                                     try {
                                       return messageDate && !isNaN(messageDate.getTime())
-                                        ? format(messageDate, 'hh:mm a')
-                                        : ''
+                                          ? formatDistanceToNow(messageDate, { addSuffix: true })
+                                          : "just now"
                                     } catch (error) {
-                                      return ''
+                                      return "just now"
                                     }
                                   })()
 
@@ -2065,9 +2171,7 @@
                                           <span className="text-sm font-semibold text-gray-900 dark:text-white">
                                     {senderName}
                                   </span>
-                                            {timeText && (
-                                              <span className="text-xs text-gray-500 dark:text-gray-400">{timeText}</span>
-                                            )}
+                                            <span className="text-xs text-gray-500 dark:text-gray-400">{timeAgo}</span>
                                                                                         {(currentUser?.role === 'DJ' || currentUser?.role === 'ADMIN') && msg.sender?.id !== currentUser?.id && msg.sender?.role !== 'ADMIN' && (
                                                                                           <button
                                                                                             type="button"
